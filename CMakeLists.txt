# Souffle - A Datalog Compiler
# Copyright (c) 2021 The Souffle Developers. All rights reserved
# Licensed under the Universal Permissive License v 1.0 as shown at:
# - https://opensource.org/licenses/UPL
# - <souffle root>/licenses/SOUFFLE-UPL.txt

# TODO
# Add option to run tests from install directory
# Update README with cmake instructions
# bash completion
# clang-format, clang-tidy etc
# Packaging
# substitute changelog

# Future TODO/improvements:
# - Replace all the shell scripts (e.g. souffle-compile and all the testing helpers)
#   with Python so it's cross-platform.  @b-scholz has agreed it's ok to have Python
#   as a dependency
# - See if we can call back into cmake so that we have a better mechanism for building
#   consistenly rather than trying to thread compile flags etc into e.g. souffle-compile
# - Make it easier to include Souffle as a subproject using add_subdirectory
# - Currently, there a few unit tests in the src directory, we should
#   migrate them to test to that they can be excluded if needed

cmake_minimum_required(VERSION 3.15)

find_package(Git REQUIRED)

# PACKAGE_VERSION is the full tag with git hash
execute_process(COMMAND ${GIT_EXECUTABLE} describe --tags --always
                WORKING_DIRECTORY "${CMAKE_CURRENT_SOURCE_DIR}"
                RESULT_VARIABLE GIT_RESULT
                OUTPUT_VARIABLE GIT_PACKAGE_VERSION)
                # FIXME: Use in cmake 3.19 or later
                # COMMAND_ERROR_IS_FATAL ANY)

# Figure out the version number, depends on whether building from the git repo
if (NOT GIT_RESULT EQUAL 0)
    # Not building from a git clone
    message(WARNING "Unable to find git repository: version number will be incomplete")
    set(PACKAGE_VERSION "UNKOWN")
    set(SOUFFLE_VERSION "")
else()
    string(REGEX REPLACE "\n$" "" PACKAGE_VERSION "${GIT_PACKAGE_VERSION}")
    message(STATUS "Building souffle version ${PACKAGE_VERSION}")

    # SOUFFLE_VERSION only includes the major/minor triplet
    string(REGEX REPLACE "-.*$" "" SOUFFLE_VERSION "${PACKAGE_VERSION}")

    # If building from a shallow clone where tag is not available.
    if (NOT ${SOUFFLE_VERSION} MATCHES "^[0-9.]+$")
        message(WARNING "Cannot find a valid tag: cmake project version will be incomplete")
        set (SOUFFLE_VERSION "")
    endif()
endif()

project(souffle VERSION "${SOUFFLE_VERSION}"
                DESCRIPTION "A datalog compiler"
                LANGUAGES CXX)
include(CTest)

# Require out-of-source builds
file(TO_CMAKE_PATH "${PROJECT_BINARY_DIR}/CMakeLists.txt" LOC_PATH)
if(EXISTS "${LOC_PATH}")
    message(FATAL_ERROR "You cannot build in a source directory (or any directory with a CMakeLists.txt file). Please make a build subdirectory. Feel free to remove CMakeCache.txt and CMakeFiles.")
endif()


if (NOT CMAKE_BUILD_TYPE)
    set(CMAKE_BUILD_TYPE "Release" CACHE STRING
        "Choose the type of build" FORCE)
endif()
message(STATUS "Build Type: ${CMAKE_BUILD_TYPE}")

# Tells us whether we're building souffle as a main project
# or a subprobject
if (CMAKE_SOURCE_DIR STREQUAL PROJECT_SOURCE_DIR)
    set(SOUFFLE_MASTER_PROJECT On)
else()
    set(SOUFFLE_MASTER_PROJECT Off)
endif()

if (SOUFFLE_MASTER_PROJECT AND BUILD_TESTING)
    set(SOUFFLE_ENABLE_TESTING_DEFAULT ON)
else()
    set(SOUFFLE_ENABLE_TESTING_DEFAULT OFF)
endif()

# --------------------------------------------------
# User options available from the command line/cache
# --------------------------------------------------
option(SOUFFLE_DOMAIN_64BIT "Enable/Disable 64-bit number values in Datalog tuples" OFF)
option(SOUFFLE_USE_CURSES "Enable/Disable ncurses-based provenance display" ON)
option(SOUFFLE_SWIG "Enable/Disable all SWIG builds" OFF)
option(SOUFFLE_SWIG_PYTHON "Enable/Disable Python SWIG" OFF)
option(SOUFFLE_SWIG_JAVA "Enable/Disable Java SWIG" OFF)
option(SOUFFLE_USE_ZLIB "Enable/Disable use of libz file compression" ON)
option(SOUFFLE_USE_SQLITE "Enable/Disable use sqlite IO" ON)
option(SOUFFLE_SANITISE_MEMORY "Enable/Disable memory sanitiser" OFF)
option(SOUFFLE_SANITISE_THREAD "Enable/Disable thread sanitiser" OFF)
# This is how souffle is built by default in Debug
option(SOUFFLE_FAST_DEBUG "Enable/Disable ON 'fast debug' mode" ON)
# SOUFFLE_NDEBUG = ON means -DNDEBUG on the compiler command line = no cassert
# Therefor SOUFFLE_NDEBUG = OFF means keep asserts
option(SOUFFLE_NDEBUG "Enable/Disable runtime checks even in release mode" OFF)
# Souffle, by default, uses -O3 for release builds
option(SOUFFLE_FAST_RELEASE "Enable/Disable 'fast release' mode" ON)
# By default, the "test/example" directory is not part of testing
# this flag enables the tests to run
option(SOUFFLE_TEST_EXAMPLES "Enable/Disable testing of additional code examples in tests/examples" OFF)
option(SOUFFLE_ENABLE_TESTING "Enable/Disable testing" ${SOUFFLE_ENABLE_TESTING_DEFAULT})
option(SOUFFLE_GENERATE_DOXYGEN "Generate Doxygen files (html;htmlhelp;man;rtf;xml;latex)" "")

# Add aditional modules to CMake
set(CMAKE_MODULE_PATH "${PROJECT_SOURCE_DIR}/cmake" ${CMAKE_MODULE_PATH})

# --------------------------------------------------
# curses libraries for Provenance information
# --------------------------------------------------
if (SOUFFLE_USE_CURSES)
    find_package(Curses REQUIRED)
    if(NOT TARGET Curses::NCurses)
        add_library(Curses::NCurses UNKNOWN IMPORTED)
        set_target_properties(Curses::NCurses PROPERTIES
            IMPORTED_LOCATION "${CURSES_NCURSES_LIBRARY}"
            INTERFACE_INCLUDE_DIRECTORIES "${CURSES_INCLUDE_DIR}"
        )
    endif()
endif()

# --------------------------------------------------
# swig support
# --------------------------------------------------
if (SOUFFLE_SWIG)
    # Enable both
    set(SOUFFLE_SWIG_PYTHON "ON" CACHE STRING "" FORCE)
    set(SOUFFLE_SWIG_JAVA "ON" CACHE STRING "" FORCE)
endif()

if (SOUFFLE_SWIG_PYTHON OR SOUFFLE_SWIG_JAVA)
    find_package(SWIG REQUIRED)

    if (SOUFFLE_SWIG_PYTHON)
        find_package(Python "3.7" REQUIRED)
    endif()

    if (SOUFFLE_SWIG_JAVA)
        find_package(Java REQUIRED
                     COMPONENTS Development)
        find_package(JNI REQUIRED)
        list(APPEND SOUFFLE_JAVA_INCLUDE_PATH ${JAVA_INCLUDE_PATH})
        list(APPEND SOUFFLE_JAVA_INCLUDE_PATH ${JAVA_INCLUDE_PATH2})
    endif()
endif()

# --------------------------------------------------
# flex and bison
# --------------------------------------------------
find_package(FLEX REQUIRED)
find_package(BISON "3.0.4" REQUIRED)

# --------------------------------------------------
# mcpp
# --------------------------------------------------
find_program(MCPP mcpp)

# --------------------------------------------------
# libz
# --------------------------------------------------
if (SOUFFLE_USE_ZLIB)
    find_package(ZLIB REQUIRED)
    if (SOUFFLE_ENABLE_TESTING)
        find_program(GZIP_BINARY gzip REQUIRED)
    endif()
endif()

# --------------------------------------------------
# sqlite
# --------------------------------------------------
if (SOUFFLE_USE_SQLITE)
    find_package(SQLite3 REQUIRED)
    if (SOUFFLE_ENABLE_TESTING)
        find_program(SQLITE3_BINARY sqlite3 REQUIRED)
    endif()
endif()

# --------------------------------------------------
# libffi
# --------------------------------------------------
find_package(LibFFI REQUIRED)

# --------------------------------------------------
# pthreads
# --------------------------------------------------
set(THREADS_PREFER_PTHREAD_FLAG ON)
find_package(Threads REQUIRED)

# --------------------------------------------------
# OpenMP
# --------------------------------------------------
find_package(OpenMP)
if (OPENMP_FOUND)
    set (CMAKE_C_FLAGS "${CMAKE_C_FLAGS} ${OpenMP_C_FLAGS}")
    set (CMAKE_CXX_FLAGS "${CMAKE_CXX_FLAGS} ${OpenMP_CXX_FLAGS}")
    set (CMAKE_EXE_LINKER_FLAGS "${CMAKE_EXE_LINKER_FLAGS} ${OpenMP_EXE_LINKER_FLAGS}")
endif()

# --------------------------------------------------
# Memory Sanitiser
# --------------------------------------------------
if (SOUFFLE_SANITISE_MEMORY)
    set (CMAKE_C_FLAGS "${CMAKE_C_FLAGS} -fsanitize=address,leak")
    set (CMAKE_CXX_FLAGS "${CMAKE_CXX_FLAGS} -fsanitize=address,leak")
endif()

# --------------------------------------------------
# Thread Sanitiser
# --------------------------------------------------
if (SOUFFLE_SANITISE_THREAD)
    set (CMAKE_C_FLAGS "${CMAKE_C_FLAGS} -fsanitize=thread")
    set (CMAKE_CXX_FLAGS "${CMAKE_CXX_FLAGS} -fsanitize=thread")
endif()

# --------------------------------------------------
# Doxygen
# --------------------------------------------------
if (SOUFFLE_GENERATE_DOXYGEN)
    find_package(Doxygen REQUIRED dot)
    set(DOXYGEN_IN "${PROJECT_SOURCE_DIR}/doxygen.in")
    set(DOXYGEN_CFG "${PROJECT_SOURCE_DIR}/Doxyfile")
    set(DOXYGEN_DIR "${PROJECT_SOURCE_DIR}/doc")

    if ("htmlhelp" IN_LIST SOUFFLE_GENERATE_DOXYGEN)
        set(DOXYGEN_GENERATE_HTMLHELP "YES")
    endif()
    if ("man" IN_LIST SOUFFLE_GENERATE_DOXYGEN)
        set(DOXYGEN_GENERATE_MAN "YES")
    endif()
    if ("rtf" IN_LIST SOUFFLE_GENERATE_DOXYGEN)
        set(DOXYGEN_GENERATE_RTF "YES")
    endif()
    if ("xml" IN_LIST SOUFFLE_GENERATE_DOXYGEN)
        set(DOXYGEN_GENERATE_XML "YES")
    endif()
    if ("latex" IN_LIST SOUFFLE_GENERATE_DOXYGEN)
        set(DOXYGEN_GENERATE_LATEX "YES")
    endif()

    configure_file(${DOXYGEN_IN} ${DOXYGEN_CFG})

    add_custom_target(doxygen
        COMMAND ${DOXYGEN_EXECUTABLE} ${DOXYGEN_CFG}
        WORKING_DIRECTORY ${CMAKE_CURRENT_SOURCE_DIR}
        COMMENT "Generating API documentation with Doxygen")
endif()

# --------------------------------------------------
# Generate the config file
# --------------------------------------------------
configure_file("${PROJECT_SOURCE_DIR}/cmake/config.h.in"
               "${PROJECT_BINARY_DIR}/src/config.h")

# --------------------------------------------------
# Change compile flags
# --------------------------------------------------
# FIXME:  We may need to rethink this when building
# souffle as a subproject since this dirrently manipulates
# CMAKE_CXX_*_FLAGS and that's considered bad in "modern cmake"
if (CMAKE_BUILD_TYPE MATCHES "Debug")
    if (SOUFFLE_FAST_DEBUG)
        string(REGEX REPLACE "-g" "-O0 -g3" CMAKE_CXX_FLAGS_DEBUG ${CMAKE_CXX_FLAGS_DEBUG})
    endif()
else()
    foreach(FLAG_VAR
            CMAKE_CXX_FLAGS_RELEASE
            CMAKE_CXX_FLAGS_MINSIZEREL
            CMAKE_CXX_FLAGS_RELWITHDEBINFO)

            # Remove/keep NDEBUG in Release builds
            if (NOT SOUFFLE_NDEBUG)
                string(REGEX REPLACE "-DNDEBUG" "" ${FLAG_VAR} "${${FLAG_VAR}}")
            endif()

            # Change -O2 to -O3
            if (SOUFFLE_FAST_RELEASE)
                string(REGEX REPLACE "-O2" "-O3" ${FLAG_VAR} "${${FLAG_VAR}}")
            endif()

    endforeach()
endif()

# There are a few tests in src, so add it *after*
# including CTest
add_subdirectory(src)

if (SOUFFLE_ENABLE_TESTING)
    add_subdirectory(tests)
<<<<<<< HEAD
endif()

# --------------------------------------------------
# Utility function to help us distinguish between Linux distros when packaging
# --------------------------------------------------

function(get_linux_lsb_release_information)
    find_program(LSB_RELEASE_EXEC lsb_release)
    if(NOT LSB_RELEASE_EXEC)
        message(FATAL_ERROR "Could not detect lsb_release executable, can not gather required information")
    endif()

    execute_process(COMMAND "${LSB_RELEASE_EXEC}" --short --id OUTPUT_VARIABLE LSB_RELEASE_ID_SHORT OUTPUT_STRIP_TRAILING_WHITESPACE)
    execute_process(COMMAND "${LSB_RELEASE_EXEC}" --short --release OUTPUT_VARIABLE LSB_RELEASE_VERSION_SHORT OUTPUT_STRIP_TRAILING_WHITESPACE)
    execute_process(COMMAND "${LSB_RELEASE_EXEC}" --short --codename OUTPUT_VARIABLE LSB_RELEASE_CODENAME_SHORT OUTPUT_STRIP_TRAILING_WHITESPACE)

    set(LSB_RELEASE_ID_SHORT "${LSB_RELEASE_ID_SHORT}" PARENT_SCOPE)
    set(LSB_RELEASE_VERSION_SHORT "${LSB_RELEASE_VERSION_SHORT}" PARENT_SCOPE)
    set(LSB_RELEASE_CODENAME_SHORT "${LSB_RELEASE_CODENAME_SHORT}" PARENT_SCOPE)
endfunction()

# --------------------------------------------------
# CPack configuration
# --------------------------------------------------

SET(CPACK_PACKAGE_CONTACT "Patrick H.")
SET(CPACK_PACKAGE_DESCRIPTION "Souffle - A Datalog Compiler")
SET(CPACK_PACKAGE_DESCRIPTION_SUMMARY "A Datalog Compiler")

# Use all available threads (primarily for compression of files)
SET(CPACK_THREADS 0)

# --------------------------------------------------
# CPack configuration for Linux
# --------------------------------------------------
if (CMAKE_SYSTEM_NAME MATCHES "Linux")
	get_linux_lsb_release_information()
    if (LSB_RELEASE_ID_SHORT MATCHES "Ubuntu")
		# Generate just DEB
		SET(CPACK_GENERATOR "DEB")
		# --------------------------------------------------
		# Variables relevent to DEB packages
		# --------------------------------------------------

		# Specifying runtime dependencies
		set(CPACK_DEBIAN_PACKAGE_DEPENDS "g++ (>= 7), libffi-dev, libncurses5-dev, libsqlite3-dev, mcpp, zlib1g-dev")

		# Auto-generate any runtime dependencies that are required
		SET(CPACK_DEBIAN_PACKAGE_SHLIBDEPS ON)

		# Architectures are actually auto-detected so no need to set this variable
		# SET(CPACK_DEBIAN_PACKAGE_ARCHITECTURE "i386")
	endif()

    if (LSB_RELEASE_ID_SHORT MATCHES "Fedora")
		# Generate both DEB and RPM packages
		SET(CPACK_GENERATOR "RPM")

		# --------------------------------------------------
		# Variables relevent to RPM packages
		# --------------------------------------------------

		# Specifying runtime dependencies
		set(CPACK_RPM_PACKAGE_REQUIRES "g++ >= 7, libffi, libffi-devel, ncurses-devel, libsqlite3x, mcpp, zlib-devel")

		# Don't auto-detect dependencies and provides
		SET(CPACK_RPM_PACKAGE_AUTOREQPROV "no")
	endif()
endif()


INCLUDE(CPack)
=======
endif()
>>>>>>> 9073ab00
<|MERGE_RESOLUTION|>--- conflicted
+++ resolved
@@ -295,8 +295,8 @@
 
 if (SOUFFLE_ENABLE_TESTING)
     add_subdirectory(tests)
-<<<<<<< HEAD
-endif()
+endif()
+
 
 # --------------------------------------------------
 # Utility function to help us distinguish between Linux distros when packaging
@@ -367,7 +367,4 @@
 endif()
 
 
-INCLUDE(CPack)
-=======
-endif()
->>>>>>> 9073ab00
+INCLUDE(CPack)