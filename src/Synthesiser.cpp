/**
 * Souffle - A Datalog Compiler
 * Copyright (c) 2013, 2015, Oracle and/or its affiliates. All rights reserved
 * Licensed under the Universal Permissive License v 1.0 as shown at:
 * - https://opensource.org/licenses/UPL
 * - <souffle root>/licenses/SOUFFLE-UPL.txt
 */

/************************************************************************
 *
 * @file Synthesiser.cpp
 *
 * Implementation of the C++ synthesiser for RAM programs.
 *
 ***********************************************************************/

#include "Synthesiser.h"
#include "BinaryConstraintOps.h"
#include "FunctorOps.h"
#include "Global.h"
#include "IODirectives.h"
#include "RamCondition.h"
#include "RamExpression.h"
#include "RamIndexAnalysis.h"
#include "RamNode.h"
#include "RamOperation.h"
#include "RamPrimitiveTypes.h"
#include "RamProgram.h"
#include "RamRelation.h"
#include "RamTranslationUnit.h"
#include "RamUtils.h"
#include "RamVisitor.h"
#include "RelationRepresentation.h"
#include "SymbolTable.h"
#include "SynthesiserRelation.h"
#include "Util.h"
#include <algorithm>
#include <cassert>
#include <cctype>
#include <cstdlib>
#include <functional>
#include <iostream>
#include <sstream>
#include <typeinfo>
#include <utility>
#include <vector>

namespace souffle {

/** Lookup frequency counter */
unsigned Synthesiser::lookupFreqIdx(const std::string& txt) {
    static unsigned ctr;
    auto pos = idxMap.find(txt);
    if (pos == idxMap.end()) {
        return idxMap[txt] = ctr++;
    } else {
        return idxMap[txt];
    }
}

/** Lookup frequency counter */
size_t Synthesiser::lookupReadIdx(const std::string& txt) {
    std::string modifiedTxt = txt;
    for (auto& cur : modifiedTxt) {
        if (cur == '-') {
            cur = '.';
        }
    }
    static unsigned counter;
    auto pos = neIdxMap.find(modifiedTxt);
    if (pos == neIdxMap.end()) {
        return neIdxMap[modifiedTxt] = counter++;
    } else {
        return neIdxMap[modifiedTxt];
    }
}

/** Convert RAM identifier */
const std::string Synthesiser::convertRamIdent(const std::string& name) {
    auto it = identifiers.find(name);
    if (it != identifiers.end()) {
        return it->second;
    }
    // strip leading numbers
    unsigned int i;
    for (i = 0; i < name.length(); ++i) {
        if ((isalnum(name.at(i)) != 0) || name.at(i) == '_') {
            break;
        }
    }
    std::string id;
    for (auto ch : std::to_string(identifiers.size() + 1) + '_' + name.substr(i)) {
        // alphanumeric characters are allowed
        if (isalnum(ch) != 0) {
            id += ch;
        }
        // all other characters are replaced by an underscore, except when
        // the previous character was an underscore as double underscores
        // in identifiers are reserved by the standard
        else if (id.empty() || id.back() != '_') {
            id += '_';
        }
    }
    // most compilers have a limit of 2048 characters (if they have a limit at all) for
    // identifiers; we use half of that for safety
    id = id.substr(0, 1024);
    identifiers.insert(std::make_pair(name, id));
    return id;
}

/** Get relation name */
const std::string Synthesiser::getRelationName(const RamRelation& rel) {
    return "rel_" + convertRamIdent(rel.getName());
}

/** Get context name */
const std::string Synthesiser::getOpContextName(const RamRelation& rel) {
    return getRelationName(rel) + "_op_ctxt";
}

/** Get relation type struct */
void Synthesiser::generateRelationTypeStruct(
        std::ostream& out, std::unique_ptr<SynthesiserRelation> relationType) {
    // If this type has been generated already, use the cached version
    if (typeCache.find(relationType->getTypeName()) != typeCache.end()) {
        return;
    }
    typeCache.insert(relationType->getTypeName());

    // Generate the type struct for the relation
    relationType->generateTypeStruct(out);
}

/* Convert SearchColums to a template index */
std::string Synthesiser::toIndex(SearchSignature key) {
    std::stringstream tmp;
    tmp << "<";
    int i = 0;
    while (key != 0) {
        if ((key % 2) != 0u) {
            tmp << i;
            if (key > 1) {
                tmp << ",";
            }
        }
        key >>= 1;
        i++;
    }

    tmp << ">";
    return tmp.str();
}

/** Get referenced relations */
std::set<const RamRelation*> Synthesiser::getReferencedRelations(const RamOperation& op) {
    std::set<const RamRelation*> res;
    visitDepthFirst(op, [&](const RamNode& node) {
        if (auto scan = dynamic_cast<const RamRelationOperation*>(&node)) {
            res.insert(&scan->getRelation());
        } else if (auto agg = dynamic_cast<const RamAggregate*>(&node)) {
            res.insert(&agg->getRelation());
        } else if (auto exists = dynamic_cast<const RamExistenceCheck*>(&node)) {
            res.insert(&exists->getRelation());
        } else if (auto provExists = dynamic_cast<const RamProvenanceExistenceCheck*>(&node)) {
            res.insert(&provExists->getRelation());
        } else if (auto project = dynamic_cast<const RamProject*>(&node)) {
            res.insert(&project->getRelation());
        }
    });
    return res;
}

void Synthesiser::emitCode(std::ostream& out, const RamStatement& stmt) {
    class CodeEmitter : public RamVisitor<void, std::ostream&> {
    private:
        Synthesiser& synthesiser;
        RamIndexAnalysis* isa;

// macros to add comments to generated code for debugging
#ifndef PRINT_BEGIN_COMMENT
#define PRINT_BEGIN_COMMENT(os)                                                  \
    if (Global::config().has("debug-report") || Global::config().has("verbose")) \
    os << "/* BEGIN " << __FUNCTION__ << " @" << __FILE__ << ":" << __LINE__ << " */\n"
#endif

#ifndef PRINT_END_COMMENT
#define PRINT_END_COMMENT(os)                                                    \
    if (Global::config().has("debug-report") || Global::config().has("verbose")) \
    os << "/* END " << __FUNCTION__ << " @" << __FILE__ << ":" << __LINE__ << " */\n"
#endif

        std::function<void(std::ostream&, const RamNode*)> rec;
        std::ostringstream preamble;
        bool preambleIssued = false;

    public:
        CodeEmitter(Synthesiser& syn)
                : synthesiser(syn), isa(syn.getTranslationUnit().getAnalysis<RamIndexAnalysis>()) {
            rec = [&](std::ostream& out, const RamNode* node) { this->visit(*node, out); };
        }

        // -- relation statements --

        void visitLoad(const RamLoad& load, std::ostream& out) override {
            PRINT_BEGIN_COMMENT(out);
            out << "if (performIO) {\n";
<<<<<<< HEAD
            std::vector<RamPrimitiveType> symbolMask;
            for (auto& cur : load.getRelation().getAttributeTypeQualifiers()) {
                symbolMask.push_back(RamPrimitiveFromChar(cur[0]));
=======
            std::vector<bool> symbolMask;
            for (auto& cur : load.getRelation().getAttributeTypes()) {
                symbolMask.push_back(cur[0] == 's');
>>>>>>> 46786f2b
            }
            // get some table details
            for (IODirectives ioDirectives : load.getIODirectives()) {
                out << "try {";
                out << "std::map<std::string, std::string> directiveMap(";
                out << ioDirectives << ");\n";
                out << R"_(if (!inputDirectory.empty() && directiveMap["IO"] == "file" && )_";
                out << "directiveMap[\"filename\"].front() != '/') {";
                out << R"_(directiveMap["filename"] = inputDirectory + "/" + directiveMap["filename"];)_";
                out << "}\n";
                out << "IODirectives ioDirectives(directiveMap);\n";
                out << "IOSystem::getInstance().getReader(";
                out << "std::vector<RamPrimitiveType>({" << join(symbolMask) << "})";
                out << ", symTable, ioDirectives";
                out << ", " << (Global::config().has("provenance") ? "true" : "false");
                out << ", " << load.getRelation().getNumberOfHeights();
                out << ")->readAll(*" << synthesiser.getRelationName(load.getRelation());
                out << ");\n";
                out << "} catch (std::exception& e) {std::cerr << \"Error loading data: \" << e.what() << "
                       "'\\n';}\n";
            }
            out << "}\n";
            PRINT_END_COMMENT(out);
        }

        void visitStore(const RamStore& store, std::ostream& out) override {
            PRINT_BEGIN_COMMENT(out);
            out << "if (performIO) {\n";
<<<<<<< HEAD
            std::vector<RamPrimitiveType> symbolMask;
            for (auto& cur : store.getRelation().getAttributeTypeQualifiers()) {
                symbolMask.push_back(RamPrimitiveFromChar(cur[0]));
=======
            std::vector<bool> symbolMask;
            for (auto& cur : store.getRelation().getAttributeTypes()) {
                symbolMask.push_back(cur[0] == 's');
>>>>>>> 46786f2b
            }
            for (IODirectives ioDirectives : store.getIODirectives()) {
                out << "try {";
                out << "std::map<std::string, std::string> directiveMap(" << ioDirectives << ");\n";
                out << R"_(if (!outputDirectory.empty() && directiveMap["IO"] == "file" && )_";
                out << "directiveMap[\"filename\"].front() != '/') {";
                out << R"_(directiveMap["filename"] = outputDirectory + "/" + directiveMap["filename"];)_";
                out << "}\n";
                out << "IODirectives ioDirectives(directiveMap);\n";
                out << "IOSystem::getInstance().getWriter(";
                out << "std::vector<RamPrimitiveType>({" << join(symbolMask) << "})";
                out << ", symTable, ioDirectives";
                out << ", " << (Global::config().has("provenance") ? "true" : "false");
                out << ", " << store.getRelation().getNumberOfHeights();
                out << ")->writeAll(*" << synthesiser.getRelationName(store.getRelation()) << ");\n";
                out << "} catch (std::exception& e) {std::cerr << e.what();exit(1);}\n";
            }
            out << "}\n";
            PRINT_END_COMMENT(out);
        }

        void visitQuery(const RamQuery& query, std::ostream& out) override {
            PRINT_BEGIN_COMMENT(out);

            // split terms of conditions of outer filter operation
            // into terms that require a context and terms that
            // do not require a context
            const RamOperation* next = &query.getOperation();
            std::vector<std::unique_ptr<RamCondition>> requireCtx;
            std::vector<std::unique_ptr<RamCondition>> freeOfCtx;
            if (const auto* filter = dynamic_cast<const RamFilter*>(&query.getOperation())) {
                next = &filter->getOperation();
                // Check terms of outer filter operation whether they can be pushed before
                // the context-generation for speed imrovements
                auto conditions = toConjunctionList(&filter->getCondition());
                for (auto const& cur : conditions) {
                    bool needContext = false;
                    visitDepthFirst(*cur, [&](const RamExistenceCheck& exists) { needContext = true; });
                    if (needContext) {
                        requireCtx.push_back(std::unique_ptr<RamCondition>(cur->clone()));
                    } else {
                        freeOfCtx.push_back(std::unique_ptr<RamCondition>(cur->clone()));
                    }
                }
                // discharge conditions that do not require a context
                if (freeOfCtx.size() > 0) {
                    out << "if(";
                    visit(*toCondition(freeOfCtx), out);
                    out << ") {\n";
                }
            }

            // outline each search operation to improve compilation time
            out << "[&]()";
            // enclose operation in its own scope
            out << "{\n";

            // check whether loop nest can be parallelized
            bool isParallel = false;
            visitDepthFirst(*next, [&](const RamAbstractParallel& node) { isParallel = true; });

            // reset preamble
            preamble.str("");
            preamble.clear();
            preambleIssued = false;

            // create operation contexts for this operation
            for (const RamRelation* rel : synthesiser.getReferencedRelations(query.getOperation())) {
                preamble << "CREATE_OP_CONTEXT(" << synthesiser.getOpContextName(*rel);
                preamble << "," << synthesiser.getRelationName(*rel);
                preamble << "->createContext());\n";
            }

            // discharge conditions that require a context
            if (isParallel) {
                if (requireCtx.size() > 0) {
                    preamble << "if(";
                    visit(*toCondition(requireCtx), preamble);
                    preamble << ") {\n";
                    visit(*next, out);
                    out << "}\n";
                } else {
                    visit(*next, out);
                }
            } else {
                out << preamble.str();
                if (requireCtx.size() > 0) {
                    out << "if(";
                    visit(*toCondition(requireCtx), out);
                    out << ") {\n";
                    visit(*next, out);
                    out << "}\n";
                } else {
                    visit(*next, out);
                }
            }

            if (isParallel) {
                out << "PARALLEL_END;\n";  // end parallel
            }

            out << "}\n";
            out << "();";  // call lambda

            if (freeOfCtx.size() > 0) {
                out << "}\n";
            }

            PRINT_END_COMMENT(out);
        }

        void visitMerge(const RamMerge& merge, std::ostream& out) override {
            PRINT_BEGIN_COMMENT(out);
            if (merge.getTargetRelation().getRepresentation() == RelationRepresentation::EQREL) {
                out << synthesiser.getRelationName(merge.getSourceRelation()) << "->"
                    << "extend("
                    << "*" << synthesiser.getRelationName(merge.getTargetRelation()) << ");\n";
            }
            out << synthesiser.getRelationName(merge.getTargetRelation()) << "->"
                << "insertAll("
                << "*" << synthesiser.getRelationName(merge.getSourceRelation()) << ");\n";
            PRINT_END_COMMENT(out);
        }

        void visitClear(const RamClear& clear, std::ostream& out) override {
            PRINT_BEGIN_COMMENT(out);

            out << "if (!isHintsProfilingEnabled()"
                << (clear.getRelation().isTemp() ? ") " : "&& performIO) ");
            out << synthesiser.getRelationName(clear.getRelation()) << "->"
                << "purge();\n";

            PRINT_END_COMMENT(out);
        }

        void visitLogSize(const RamLogSize& size, std::ostream& out) override {
            PRINT_BEGIN_COMMENT(out);
            out << "ProfileEventSingleton::instance().makeQuantityEvent( R\"(";
            out << size.getMessage() << ")\",";
            out << synthesiser.getRelationName(size.getRelation()) << "->size(),iter);";
            PRINT_END_COMMENT(out);
        }

        // -- control flow statements --

        void visitSequence(const RamSequence& seq, std::ostream& out) override {
            PRINT_BEGIN_COMMENT(out);
            for (const auto& cur : seq.getStatements()) {
                visit(cur, out);
            }
            PRINT_END_COMMENT(out);
        }

        void visitParallel(const RamParallel& parallel, std::ostream& out) override {
            PRINT_BEGIN_COMMENT(out);
            auto stmts = parallel.getStatements();

            // special handling cases
            if (stmts.empty()) {
                PRINT_END_COMMENT(out);
                return;
            }

            // a single statement => save the overhead
            if (stmts.size() == 1) {
                visit(stmts[0], out);
                PRINT_END_COMMENT(out);
                return;
            }

            // more than one => parallel sections

            // start parallel section
            out << "SECTIONS_START;\n";

            // put each thread in another section
            for (const auto& cur : stmts) {
                out << "SECTION_START;\n";
                visit(cur, out);
                out << "SECTION_END\n";
            }

            // done
            out << "SECTIONS_END;\n";
            PRINT_END_COMMENT(out);
        }

        void visitLoop(const RamLoop& loop, std::ostream& out) override {
            PRINT_BEGIN_COMMENT(out);
            out << "iter = 0;\n";
            out << "for(;;) {\n";
            visit(loop.getBody(), out);
            out << "iter++;\n";
            out << "}\n";
            out << "iter = 0;\n";
            PRINT_END_COMMENT(out);
        }

        void visitSwap(const RamSwap& swap, std::ostream& out) override {
            PRINT_BEGIN_COMMENT(out);
            const std::string& deltaKnowledge = synthesiser.getRelationName(swap.getFirstRelation());
            const std::string& newKnowledge = synthesiser.getRelationName(swap.getSecondRelation());

            out << "std::swap(" << deltaKnowledge << ", " << newKnowledge << ");\n";
            PRINT_END_COMMENT(out);
        }

        void visitExit(const RamExit& exit, std::ostream& out) override {
            PRINT_BEGIN_COMMENT(out);
            out << "if(";
            visit(exit.getCondition(), out);
            out << ") break;\n";
            PRINT_END_COMMENT(out);
        }

        void visitLogRelationTimer(const RamLogRelationTimer& timer, std::ostream& out) override {
            PRINT_BEGIN_COMMENT(out);
            // create local scope for name resolution
            out << "{\n";

            const std::string ext = fileExtension(Global::config().get("profile"));

            const auto& rel = timer.getRelation();
            auto relName = synthesiser.getRelationName(rel);

            out << "\tLogger logger(R\"_(" << timer.getMessage() << ")_\",iter, [&](){return " << relName
                << "->size();});\n";
            // insert statement to be measured
            visit(timer.getStatement(), out);

            // done
            out << "}\n";
            PRINT_END_COMMENT(out);
        }

        void visitLogTimer(const RamLogTimer& timer, std::ostream& out) override {
            PRINT_BEGIN_COMMENT(out);
            // create local scope for name resolution
            out << "{\n";

            const std::string ext = fileExtension(Global::config().get("profile"));

            // create local timer
            out << "\tLogger logger(R\"_(" << timer.getMessage() << ")_\",iter);\n";
            // insert statement to be measured
            visit(timer.getStatement(), out);

            // done
            out << "}\n";
            PRINT_END_COMMENT(out);
        }

        void visitDebugInfo(const RamDebugInfo& dbg, std::ostream& out) override {
            PRINT_BEGIN_COMMENT(out);
            out << "SignalHandler::instance()->setMsg(R\"_(";
            out << dbg.getMessage();
            out << ")_\");\n";

            // insert statements of the rule
            visit(dbg.getStatement(), out);
            PRINT_END_COMMENT(out);
        }

        void visitStratum(const RamStratum& stratum, std::ostream& out) override {
            PRINT_BEGIN_COMMENT(out);
            PRINT_END_COMMENT(out);
        }

        // -- operations --

        void visitNestedOperation(const RamNestedOperation& nested, std::ostream& out) override {
            visit(nested.getOperation(), out);
            if (Global::config().has("profile") && !nested.getProfileText().empty()) {
                out << "freqs[" << synthesiser.lookupFreqIdx(nested.getProfileText()) << "]++;\n";
            }
        }

        void visitTupleOperation(const RamTupleOperation& search, std::ostream& out) override {
            PRINT_BEGIN_COMMENT(out);
            visitNestedOperation(search, out);
            PRINT_END_COMMENT(out);
        }

        void visitParallelScan(const RamParallelScan& pscan, std::ostream& out) override {
            const auto& rel = pscan.getRelation();
            const auto& relName = synthesiser.getRelationName(rel);

            assert(pscan.getTupleId() == 0 && "not outer-most loop");

            assert(rel.getArity() > 0 && "AstTranslator failed/no parallel scans for nullaries");

            assert(!preambleIssued && "only first loop can be made parallel");
            preambleIssued = true;

            PRINT_BEGIN_COMMENT(out);

            out << "auto part = " << relName << "->partition();\n";
            out << "PARALLEL_START;\n";
            out << preamble.str();
            out << "pfor(auto it = part.begin(); it<part.end();++it){\n";
            out << "try{\n";
            out << "for(const auto& env0 : *it) {\n";

            visitTupleOperation(pscan, out);

            out << "}\n";
            out << "} catch(std::exception &e) { SignalHandler::instance()->error(e.what());}\n";
            out << "}\n";

            PRINT_END_COMMENT(out);
        }

        void visitScan(const RamScan& scan, std::ostream& out) override {
            const auto& rel = scan.getRelation();
            auto relName = synthesiser.getRelationName(rel);
            auto id = scan.getTupleId();

            PRINT_BEGIN_COMMENT(out);

            assert(rel.getArity() > 0 && "AstTranslator failed/no scans for nullaries");

            out << "for(const auto& env" << id << " : "
                << "*" << relName << ") {\n";

            visitTupleOperation(scan, out);

            out << "}\n";

            PRINT_END_COMMENT(out);
        }

        void visitChoice(const RamChoice& choice, std::ostream& out) override {
            const auto& rel = choice.getRelation();
            auto relName = synthesiser.getRelationName(rel);
            auto identifier = choice.getTupleId();

            assert(rel.getArity() > 0 && "AstTranslator failed/no choice for nullaries");

            PRINT_BEGIN_COMMENT(out);

            out << "for(const auto& env" << identifier << " : "
                << "*" << relName << ") {\n";
            out << "if( ";

            visit(choice.getCondition(), out);

            out << ") {\n";

            visitTupleOperation(choice, out);

            out << "break;\n";
            out << "}\n";
            out << "}\n";

            PRINT_END_COMMENT(out);
        }

        void visitParallelChoice(const RamParallelChoice& pchoice, std::ostream& out) override {
            const auto& rel = pchoice.getRelation();
            auto relName = synthesiser.getRelationName(rel);

            assert(pchoice.getTupleId() == 0 && "not outer-most loop");

            assert(rel.getArity() > 0 && "AstTranslator failed/no parallel choice for nullaries");

            assert(!preambleIssued && "only first loop can be made parallel");
            preambleIssued = true;

            PRINT_BEGIN_COMMENT(out);

            out << "auto part = " << relName << "->partition();\n";
            out << "PARALLEL_START;\n";
            out << preamble.str();
            out << "pfor(auto it = part.begin(); it<part.end();++it){\n";
            out << "try{\n";
            out << "for(const auto& env0 : *it) {\n";
            out << "if( ";

            visit(pchoice.getCondition(), out);

            out << ") {\n";

            visitTupleOperation(pchoice, out);

            out << "break;\n";
            out << "}\n";
            out << "}\n";
            out << "} catch(std::exception &e) { SignalHandler::instance()->error(e.what());}\n";
            out << "}\n";

            PRINT_END_COMMENT(out);
        }

        void visitIndexScan(const RamIndexScan& iscan, std::ostream& out) override {
            const auto& rel = iscan.getRelation();
            auto relName = synthesiser.getRelationName(rel);
            auto identifier = iscan.getTupleId();
            auto keys = isa->getSearchSignature(&iscan);
            auto arity = rel.getArity();
            const auto& rangePattern = iscan.getRangePattern();

            assert(arity > 0 && "AstTranslator failed/no index scans for nullaries");

            PRINT_BEGIN_COMMENT(out);

            out << "const Tuple<RamDomain," << arity << "> key{{";
            for (size_t i = 0; i < arity; i++) {
                if (!isRamUndefValue(rangePattern[i])) {
                    visit(rangePattern[i], out);
                } else {
                    out << "0";
                }
                if (i + 1 < arity) {
                    out << ",";
                }
            }
            out << "}};\n";

            auto ctxName = "READ_OP_CONTEXT(" + synthesiser.getOpContextName(rel) + ")";

            out << "auto range = " << relName << "->"
                << "equalRange_" << keys << "(key," << ctxName << ");\n";
            out << "for(const auto& env" << identifier << " : range) {\n";

            visitTupleOperation(iscan, out);

            out << "}\n";
            PRINT_END_COMMENT(out);
        }

        void visitParallelIndexScan(const RamParallelIndexScan& piscan, std::ostream& out) override {
            const auto& rel = piscan.getRelation();
            auto relName = synthesiser.getRelationName(rel);
            auto arity = rel.getArity();
            auto keys = isa->getSearchSignature(&piscan);
            const auto& rangePattern = piscan.getRangePattern();

            assert(piscan.getTupleId() == 0 && "not outer-most loop");

            assert(arity > 0 && "AstTranslator failed/no parallel index scan for nullaries");

            assert(!preambleIssued && "only first loop can be made parallel");
            preambleIssued = true;

            PRINT_BEGIN_COMMENT(out);

            out << "const Tuple<RamDomain," << arity << "> key{{";
            for (size_t i = 0; i < arity; i++) {
                if (!isRamUndefValue(rangePattern[i])) {
                    visit(rangePattern[i], out);
                } else {
                    out << "0";
                }
                if (i + 1 < arity) {
                    out << ",";
                }
            }
            out << "}};\n";
            out << "auto range = " << relName
                << "->"
                // TODO (b-scholz): context may be missing here?
                << "equalRange_" << keys << "(key);\n";
            out << "auto part = range.partition();\n";
            out << "PARALLEL_START;\n";
            out << preamble.str();
            out << "pfor(auto it = part.begin(); it<part.end(); ++it) { \n";
            out << "try{\n";
            out << "for(const auto& env0 : *it) {\n";

            visitTupleOperation(piscan, out);

            out << "}\n";
            out << "} catch(std::exception &e) { SignalHandler::instance()->error(e.what());}\n";
            out << "}\n";

            PRINT_END_COMMENT(out);
        }

        void visitIndexChoice(const RamIndexChoice& ichoice, std::ostream& out) override {
            PRINT_BEGIN_COMMENT(out);
            const auto& rel = ichoice.getRelation();
            auto relName = synthesiser.getRelationName(rel);
            auto identifier = ichoice.getTupleId();
            auto arity = rel.getArity();
            const auto& rangePattern = ichoice.getRangePattern();
            auto keys = isa->getSearchSignature(&ichoice);

            // check list of keys
            assert(arity > 0 && "AstTranslator failed");

            out << "const Tuple<RamDomain," << arity << "> key{{";
            for (size_t i = 0; i < arity; i++) {
                if (!isRamUndefValue(rangePattern[i])) {
                    visit(rangePattern[i], out);
                } else {
                    out << "0";
                }
                if (i + 1 < arity) {
                    out << ",";
                }
            }
            out << "}};\n";

            auto ctxName = "READ_OP_CONTEXT(" + synthesiser.getOpContextName(rel) + ")";

            out << "auto range = " << relName << "->"
                << "equalRange_" << keys << "(key," << ctxName << ");\n";
            out << "for(const auto& env" << identifier << " : range) {\n";
            out << "if( ";

            visit(ichoice.getCondition(), out);

            out << ") {\n";

            visitTupleOperation(ichoice, out);

            out << "break;\n";
            out << "}\n";
            out << "}\n";

            PRINT_END_COMMENT(out);
        }

        void visitParallelIndexChoice(const RamParallelIndexChoice& pichoice, std::ostream& out) override {
            PRINT_BEGIN_COMMENT(out);
            const auto& rel = pichoice.getRelation();
            auto relName = synthesiser.getRelationName(rel);
            auto arity = rel.getArity();
            const auto& rangePattern = pichoice.getRangePattern();
            auto keys = isa->getSearchSignature(&pichoice);

            assert(pichoice.getTupleId() == 0 && "not outer-most loop");

            assert(arity > 0 && "AstTranslator failed");

            assert(!preambleIssued && "only first loop can be made parallel");
            preambleIssued = true;

            PRINT_BEGIN_COMMENT(out);

            out << "const Tuple<RamDomain," << arity << "> key{{";
            for (size_t i = 0; i < arity; i++) {
                if (!isRamUndefValue(rangePattern[i])) {
                    visit(rangePattern[i], out);
                } else {
                    out << "0";
                }
                if (i + 1 < arity) {
                    out << ",";
                }
            }
            out << "}};\n";
            out << "auto range = " << relName
                << "->"
                // TODO (b-scholz): context may be missing here?
                << "equalRange_" << keys << "(key);\n";
            out << "auto part = range.partition();\n";
            out << "PARALLEL_START;\n";
            out << preamble.str();
            out << "pfor(auto it = part.begin(); it<part.end(); ++it) { \n";
            out << "try{";
            out << "for(const auto& env0 : *it) {\n";
            out << "if( ";

            visit(pichoice.getCondition(), out);

            out << ") {\n";

            visitTupleOperation(pichoice, out);

            out << "break;\n";
            out << "}\n";
            out << "}\n";
            out << "} catch(std::exception &e) { SignalHandler::instance()->error(e.what());}\n";
            out << "}\n";

            PRINT_END_COMMENT(out);
        }

        void visitUnpackRecord(const RamUnpackRecord& lookup, std::ostream& out) override {
            PRINT_BEGIN_COMMENT(out);
            auto arity = lookup.getArity();

            // get the tuple type working with
            std::string tuple_type = "ram::Tuple<RamDomain," + toString(arity) + ">";

            // look up reference
            out << "auto ref = ";
            visit(lookup.getExpression(), out);
            out << ";\n";

            out << "if (isNull<" << tuple_type << ">(ref)) continue;\n";
            out << tuple_type << " env" << lookup.getTupleId() << " = unpack<" << tuple_type << ">(ref);\n";

            out << "{\n";

            // continue with condition checks and nested body
            visitTupleOperation(lookup, out);

            out << "}\n";
            PRINT_END_COMMENT(out);
        }

        void visitIndexAggregate(const RamIndexAggregate& aggregate, std::ostream& out) override {
            PRINT_BEGIN_COMMENT(out);
            // get some properties
            const auto& rel = aggregate.getRelation();
            auto arity = rel.getArity();
            auto relName = synthesiser.getRelationName(rel);
            auto ctxName = "READ_OP_CONTEXT(" + synthesiser.getOpContextName(rel) + ")";
            auto identifier = aggregate.getTupleId();

            // aggregate tuple storing the result of aggregate
            std::string tuple_type = "ram::Tuple<RamDomain," + toString(arity) + ">";

            // declare environment variable
            out << "ram::Tuple<RamDomain,1> env" << identifier << ";\n";

            // get range to aggregate
            auto keys = isa->getSearchSignature(&aggregate);

            // special case: counting number elements over an unrestricted predicate
            if (aggregate.getFunction() == souffle::COUNT && keys == 0 &&
                    isRamTrue(&aggregate.getCondition())) {
                // shortcut: use relation size
                out << "env" << identifier << "[0] = " << relName << "->"
                    << "size();\n";
                visitTupleOperation(aggregate, out);
                PRINT_END_COMMENT(out);
                return;
            }

            // init result
            std::string init;
            switch (aggregate.getFunction()) {
                case souffle::MIN:
                    init = "MAX_RAM_DOMAIN";
                    break;
                case souffle::MAX:
                    init = "MIN_RAM_DOMAIN";
                    break;
                case souffle::COUNT:
                    init = "0";
                    break;
                case souffle::SUM:
                    init = "0";
                    break;
                default:
                    abort();
            }
            out << "RamDomain res" << identifier << " = " << init << ";\n";

            // check whether there is an index to use
            if (keys == 0) {
                out << "for(const auto& env" << identifier << " : "
                    << "*" << relName << ") {\n";
            } else {
                // a lambda for printing boundary key values
                auto printKeyTuple = [&]() {
                    for (size_t i = 0; i < arity; i++) {
                        if (!isRamUndefValue(aggregate.getRangePattern()[i])) {
                            visit(aggregate.getRangePattern()[i], out);
                        } else {
                            out << "0";
                        }
                        if (i + 1 < arity) {
                            out << ",";
                        }
                    }
                };

                // get index
                auto index = synthesiser.toIndex(keys);
                out << "const " << tuple_type << " key{{";
                printKeyTuple();
                out << "}};\n";
                out << "auto range = " << relName << "->"
                    << "equalRange_" << keys << "(key," << ctxName << ");\n";

                // aggregate result
                out << "for(const auto& env" << identifier << " : range) {\n";
            }

            // produce condition inside the loop
            out << "if( ";
            visit(aggregate.getCondition(), out);
            out << ") {\n";

            switch (aggregate.getFunction()) {
                case souffle::MIN:
                    out << "res" << identifier << " = std::min (res" << identifier << ",";
                    visit(aggregate.getExpression(), out);
                    out << ");\n";
                    break;
                case souffle::MAX:
                    out << "res" << identifier << " = std::max (res" << identifier << ",";
                    visit(aggregate.getExpression(), out);
                    out << ");\n";
                    break;
                case souffle::COUNT:
                    // count is easy
                    out << "++res" << identifier << "\n;";
                    break;
                case souffle::SUM:
                    out << "res" << identifier << " += ";
                    visit(aggregate.getExpression(), out);
                    out << ";\n";
                    break;
                default:
                    abort();
            }

            out << "}\n";

            // end aggregator loop
            out << "}\n";

            // write result into environment tuple
            out << "env" << identifier << "[0] = res" << identifier << ";\n";

            if (aggregate.getFunction() == souffle::MIN || aggregate.getFunction() == souffle::MAX) {
                // check whether there exists a min/max first before next loop
                out << "if(res" << identifier << " != " << init << "){\n";
                visitTupleOperation(aggregate, out);
                out << "}\n";
            } else {
                visitTupleOperation(aggregate, out);
            }

            PRINT_END_COMMENT(out);
        }

        void visitAggregate(const RamAggregate& aggregate, std::ostream& out) override {
            PRINT_BEGIN_COMMENT(out);
            // get some properties
            const auto& rel = aggregate.getRelation();
            auto relName = synthesiser.getRelationName(rel);
            auto ctxName = "READ_OP_CONTEXT(" + synthesiser.getOpContextName(rel) + ")";
            auto identifier = aggregate.getTupleId();

            // declare environment variable
            out << "ram::Tuple<RamDomain,1> env" << identifier << ";\n";

            // special case: counting number elements over an unrestricted predicate
            if (aggregate.getFunction() == souffle::COUNT && isRamTrue(&aggregate.getCondition())) {
                // shortcut: use relation size
                out << "env" << identifier << "[0] = " << relName << "->"
                    << "size();\n";
                visitTupleOperation(aggregate, out);
                PRINT_END_COMMENT(out);
                return;
            }

            // init result
            std::string init;
            switch (aggregate.getFunction()) {
                case souffle::MIN:
                    init = "MAX_RAM_DOMAIN";
                    break;
                case souffle::MAX:
                    init = "MIN_RAM_DOMAIN";
                    break;
                case souffle::COUNT:
                    init = "0";
                    break;
                case souffle::SUM:
                    init = "0";
                    break;
                default:
                    abort();
            }
            out << "RamDomain res" << identifier << " = " << init << ";\n";

            // check whether there is an index to use
            out << "for(const auto& env" << identifier << " : "
                << "*" << relName << ") {\n";

            // produce condition inside the loop
            out << "if( ";
            visit(aggregate.getCondition(), out);
            out << ") {\n";

            // pick function
            switch (aggregate.getFunction()) {
                case souffle::MIN:
                    out << "res" << identifier << " = std::min(res" << identifier << ",";
                    visit(aggregate.getExpression(), out);
                    out << ");\n";
                    break;
                case souffle::MAX:
                    out << "res" << identifier << " = std::max(res" << identifier << ",";
                    visit(aggregate.getExpression(), out);
                    out << ");\n";
                    break;
                case souffle::COUNT:
                    out << "++res" << identifier << "\n;";
                    break;
                case souffle::SUM:
                    out << "res" << identifier << " += ";
                    visit(aggregate.getExpression(), out);
                    out << ";\n";
                    break;
                default:
                    abort();
            }

            out << "}\n";

            // end aggregator loop
            out << "}\n";

            // write result into environment tuple
            out << "env" << identifier << "[0] = res" << identifier << ";\n";

            if (aggregate.getFunction() == souffle::MIN || aggregate.getFunction() == souffle::MAX) {
                // check whether there exists a min/max first before next loop
                out << "if(res" << identifier << " != " << init << "){\n";
                visitTupleOperation(aggregate, out);
                out << "}\n";
            } else {
                visitTupleOperation(aggregate, out);
            }

            PRINT_END_COMMENT(out);
        }

        void visitFilter(const RamFilter& filter, std::ostream& out) override {
            PRINT_BEGIN_COMMENT(out);
            out << "if( ";
            visit(filter.getCondition(), out);
            out << ") {\n";
            visitNestedOperation(filter, out);
            out << "}\n";
            PRINT_END_COMMENT(out);
        }

        void visitBreak(const RamBreak& breakOp, std::ostream& out) override {
            PRINT_BEGIN_COMMENT(out);
            out << "if( ";
            visit(breakOp.getCondition(), out);
            out << ") break;\n";
            visitNestedOperation(breakOp, out);
            PRINT_END_COMMENT(out);
        }

        void visitProject(const RamProject& project, std::ostream& out) override {
            PRINT_BEGIN_COMMENT(out);
            const auto& rel = project.getRelation();
            auto arity = rel.getArity();
            auto relName = synthesiser.getRelationName(rel);
            auto ctxName = "READ_OP_CONTEXT(" + synthesiser.getOpContextName(rel) + ")";

            // create projected tuple
            if (project.getValues().empty()) {
                out << "Tuple<RamDomain," << arity << "> tuple{{}};\n";
            } else {
                out << "Tuple<RamDomain," << arity << "> tuple{{static_cast<RamDomain>("
                    << join(project.getValues(), "),static_cast<RamDomain>(", rec) << ")}};\n";
            }

            // insert tuple
            out << relName << "->"
                << "insert(tuple," << ctxName << ");\n";

            PRINT_END_COMMENT(out);
        }

        // -- conditions --

        void visitTrue(const RamTrue& ltrue, std::ostream& out) override {
            PRINT_BEGIN_COMMENT(out);
            out << "true";
            PRINT_END_COMMENT(out);
        }

        void visitFalse(const RamFalse& lfalse, std::ostream& out) override {
            PRINT_BEGIN_COMMENT(out);
            out << "false";
            PRINT_END_COMMENT(out);
        }

        void visitConjunction(const RamConjunction& conj, std::ostream& out) override {
            PRINT_BEGIN_COMMENT(out);
            visit(conj.getLHS(), out);
            out << " && ";
            visit(conj.getRHS(), out);
            PRINT_END_COMMENT(out);
        }

        void visitNegation(const RamNegation& neg, std::ostream& out) override {
            PRINT_BEGIN_COMMENT(out);
            out << "!(";
            visit(neg.getOperand(), out);
            out << ")";
            PRINT_END_COMMENT(out);
        }

        void visitConstraint(const RamConstraint& rel, std::ostream& out) override {
            PRINT_BEGIN_COMMENT(out);
            switch (rel.getOperator()) {
                // comparison operators
                case BinaryConstraintOp::EQ:
                    out << "((";
                    visit(rel.getLHS(), out);
                    out << ") == (";
                    visit(rel.getRHS(), out);
                    out << "))";
                    break;
                case BinaryConstraintOp::NE:
                    out << "((";
                    visit(rel.getLHS(), out);
                    out << ") != (";
                    visit(rel.getRHS(), out);
                    out << "))";
                    break;
                case BinaryConstraintOp::LT:
                    out << "((";
                    visit(rel.getLHS(), out);
                    out << ") < (";
                    visit(rel.getRHS(), out);
                    out << "))";
                    break;
                case BinaryConstraintOp::LE:
                    out << "((";
                    visit(rel.getLHS(), out);
                    out << ") <= (";
                    visit(rel.getRHS(), out);
                    out << "))";
                    break;
                case BinaryConstraintOp::GT:
                    out << "((";
                    visit(rel.getLHS(), out);
                    out << ") > (";
                    visit(rel.getRHS(), out);
                    out << "))";
                    break;
                case BinaryConstraintOp::GE:
                    out << "((";
                    visit(rel.getLHS(), out);
                    out << ") >= (";
                    visit(rel.getRHS(), out);
                    out << "))";
                    break;

                // strings
                case BinaryConstraintOp::MATCH: {
                    out << "regex_wrapper(symTable.resolve(";
                    visit(rel.getLHS(), out);
                    out << "),symTable.resolve(";
                    visit(rel.getRHS(), out);
                    out << "))";
                    break;
                }
                case BinaryConstraintOp::NOT_MATCH: {
                    out << "!regex_wrapper(symTable.resolve(";
                    visit(rel.getLHS(), out);
                    out << "),symTable.resolve(";
                    visit(rel.getRHS(), out);
                    out << "))";
                    break;
                }
                case BinaryConstraintOp::CONTAINS: {
                    out << "(symTable.resolve(";
                    visit(rel.getRHS(), out);
                    out << ").find(symTable.resolve(";
                    visit(rel.getLHS(), out);
                    out << ")) != std::string::npos)";
                    break;
                }
                case BinaryConstraintOp::NOT_CONTAINS: {
                    out << "(symTable.resolve(";
                    visit(rel.getRHS(), out);
                    out << ").find(symTable.resolve(";
                    visit(rel.getLHS(), out);
                    out << ")) == std::string::npos)";
                    break;
                }
                default:
                    assert(false && "Unsupported Operation!");
                    break;
            }
            PRINT_END_COMMENT(out);
        }

        void visitEmptinessCheck(const RamEmptinessCheck& emptiness, std::ostream& out) override {
            PRINT_BEGIN_COMMENT(out);
            out << synthesiser.getRelationName(emptiness.getRelation()) << "->"
                << "empty()";
            PRINT_END_COMMENT(out);
        }

        void visitExistenceCheck(const RamExistenceCheck& exists, std::ostream& out) override {
            PRINT_BEGIN_COMMENT(out);
            // get some details
            const auto& rel = exists.getRelation();
            auto relName = synthesiser.getRelationName(rel);
            auto ctxName = "READ_OP_CONTEXT(" + synthesiser.getOpContextName(rel) + ")";
            auto arity = rel.getArity();
            assert(arity > 0 && "AstTranslator failed");
            std::string before, after;
            if (Global::config().has("profile") && !exists.getRelation().isTemp()) {
                out << R"_((reads[)_" << synthesiser.lookupReadIdx(rel.getName()) << R"_(]++,)_";
                after = ")";
            }

            // if it is total we use the contains function
            if (isa->isTotalSignature(&exists)) {
                out << relName << "->"
                    << "contains(Tuple<RamDomain," << arity << ">{{" << join(exists.getValues(), ",", rec)
                    << "}}," << ctxName << ")" << after;
                PRINT_END_COMMENT(out);
                return;
            }

            // else we conduct a range query
            out << "!" << relName << "->"
                << "equalRange";
            out << "_" << isa->getSearchSignature(&exists);
            out << "(Tuple<RamDomain," << arity << ">{{";
            out << join(exists.getValues(), ",", [&](std::ostream& out, RamExpression* value) {
                if (!isRamUndefValue(value)) {
                    visit(*value, out);
                } else {
                    out << "0";
                }
            });
            out << "}}," << ctxName << ").empty()" << after;
            PRINT_END_COMMENT(out);
        }

        void visitProvenanceExistenceCheck(
                const RamProvenanceExistenceCheck& provExists, std::ostream& out) override {
            PRINT_BEGIN_COMMENT(out);
            // get some details
            const auto& rel = provExists.getRelation();
            auto relName = synthesiser.getRelationName(rel);
            auto ctxName = "READ_OP_CONTEXT(" + synthesiser.getOpContextName(rel) + ")";
            auto arity = rel.getArity();
            auto numberOfHeights = rel.getNumberOfHeights();

            // provenance not exists is never total, conduct a range query
            out << "[&]() -> bool {\n";
            out << "auto existenceCheck = " << relName << "->"
                << "equalRange";
            // out << synthesiser.toIndex(ne.getSearchSignature());
            out << "_" << isa->getSearchSignature(&provExists);
            out << "(Tuple<RamDomain," << arity << ">{{";
            for (size_t i = 0; i < provExists.getValues().size() - numberOfHeights; i++) {
                RamExpression* val = provExists.getValues()[i];
                if (!isRamUndefValue(val)) {
                    visit(*val, out);
                } else {
                    out << "0";
                }
                out << ",";
            }
            // extra 0 for provenance height annotations
            for (size_t i = 0; i < numberOfHeights - 1; i++) {
                out << "0,";
            }
            out << "0";

            out << "}}," << ctxName << ");\n";
            out << "if (existenceCheck.empty()) return false; else return ((*existenceCheck.begin())["
                << arity - numberOfHeights << "] <= ";

            visit(*(provExists.getValues()[arity - numberOfHeights]), out);
            out << ")";
            if (numberOfHeights > 1) {
                out << " &&  !("
                    << "(*existenceCheck.begin())[" << arity - numberOfHeights << "] == ";
                visit(*(provExists.getValues()[arity - numberOfHeights]), out);

                // out << ")";}
                out << " && (";

                out << "(*existenceCheck.begin())[" << arity - numberOfHeights + 1 << "] > ";
                visit(*(provExists.getValues()[arity - numberOfHeights + 1]), out);
                // out << "))";}
                for (int i = arity - numberOfHeights + 2; i < (int)arity; i++) {
                    out << " || (";
                    for (int j = arity - numberOfHeights + 1; j < i; j++) {
                        out << "(*existenceCheck.begin())[" << j << "] == ";
                        visit(*(provExists.getValues()[j]), out);
                        out << " && ";
                    }
                    out << "(*existenceCheck.begin())[" << i << "] > ";
                    visit(*(provExists.getValues()[i]), out);
                    out << ")";
                }

                out << "))";
            }
            out << ";}()\n";
            PRINT_END_COMMENT(out);
        }

        // -- values --
        void visitNumber(const RamNumber& num, std::ostream& out) override {
            PRINT_BEGIN_COMMENT(out);
            out << "RamDomain(" << num.getConstant() << ")";
            PRINT_END_COMMENT(out);
        }

        void visitTupleElement(const RamTupleElement& access, std::ostream& out) override {
            PRINT_BEGIN_COMMENT(out);
            out << "env" << access.getTupleId() << "[" << access.getElement() << "]";
            PRINT_END_COMMENT(out);
        }

        void visitAutoIncrement(const RamAutoIncrement& /*inc*/, std::ostream& out) override {
            PRINT_BEGIN_COMMENT(out);
            out << "(ctr++)";
            PRINT_END_COMMENT(out);
        }

        void visitIntrinsicOperator(const RamIntrinsicOperator& op, std::ostream& out) override {
            PRINT_BEGIN_COMMENT(out);

            auto args = op.getArguments();
            switch (op.getOperator()) {
                /** Unary Functor Operators */
                case FunctorOp::ORD: {
                    visit(args[0], out);
                    break;
                }
                case FunctorOp::STRLEN: {
                    out << "static_cast<RamDomain>(symTable.resolve(";
                    visit(args[0], out);
                    out << ").size())";
                    break;
                }
                case FunctorOp::NEG: {
                    out << "(-(";
                    visit(args[0], out);
                    out << "))";
                    break;
                }
                case FunctorOp::BNOT: {
                    out << "(~(";
                    visit(args[0], out);
                    out << "))";
                    break;
                }
                case FunctorOp::LNOT: {
                    out << "(!(";
                    visit(args[0], out);
                    out << "))";
                    break;
                }
                case FunctorOp::TOSTRING: {
                    out << "symTable.lookup(std::to_string(";
                    visit(args[0], out);
                    out << "))";
                    break;
                }
                case FunctorOp::TONUMBER: {
                    out << "(wrapper_tonumber(symTable.resolve((size_t)";
                    visit(args[0], out);
                    out << ")))";
                    break;
                }

                /** Binary Functor Operators */
                // arithmetic
                case FunctorOp::ADD: {
                    out << "(";
                    visit(args[0], out);
                    out << ") + (";
                    visit(args[1], out);
                    out << ")";
                    break;
                }
                case FunctorOp::SUB: {
                    out << "(";
                    visit(args[0], out);
                    out << ") - (";
                    visit(args[1], out);
                    out << ")";
                    break;
                }
                case FunctorOp::MUL: {
                    out << "(";
                    visit(args[0], out);
                    out << ") * (";
                    visit(args[1], out);
                    out << ")";
                    break;
                }
                case FunctorOp::DIV: {
                    out << "(";
                    visit(args[0], out);
                    out << ") / (";
                    visit(args[1], out);
                    out << ")";
                    break;
                }
                case FunctorOp::EXP: {
                    // Cast as int64, then back to RamDomain of int32 to avoid wrapping to negative
                    // when using int32 RamDomains
                    out << "static_cast<int64_t>(std::pow(";
                    visit(args[0], out);
                    out << ",";
                    visit(args[1], out);
                    out << "))";
                    break;
                }
                case FunctorOp::MOD: {
                    out << "(";
                    visit(args[0], out);
                    out << ") % (";
                    visit(args[1], out);
                    out << ")";
                    break;
                }
                case FunctorOp::BAND: {
                    out << "(";
                    visit(args[0], out);
                    out << ") & (";
                    visit(args[1], out);
                    out << ")";
                    break;
                }
                case FunctorOp::BOR: {
                    out << "(";
                    visit(args[0], out);
                    out << ") | (";
                    visit(args[1], out);
                    out << ")";
                    break;
                }
                case FunctorOp::BXOR: {
                    out << "(";
                    visit(args[0], out);
                    out << ") ^ (";
                    visit(args[1], out);
                    out << ")";
                    break;
                }
                case FunctorOp::LAND: {
                    out << "(";
                    visit(args[0], out);
                    out << ") && (";
                    visit(args[1], out);
                    out << ")";
                    break;
                }
                case FunctorOp::LOR: {
                    out << "(";
                    visit(args[0], out);
                    out << ") || (";
                    visit(args[1], out);
                    out << ")";
                    break;
                }
                case FunctorOp::MAX: {
                    out << "std::max({";
                    for (auto& cur : args) {
                        visit(cur, out);
                        out << ", ";
                    }
                    out << "})";
                    break;
                }
                case FunctorOp::MIN: {
                    out << "std::min({";
                    for (auto& cur : args) {
                        visit(cur, out);
                        out << ", ";
                    }
                    out << "})";
                    break;
                }

                // strings
                case FunctorOp::CAT: {
                    out << "symTable.lookup(";
                    size_t i = 0;
                    while (i < args.size() - 1) {
                        out << "symTable.resolve(";
                        visit(args[i], out);
                        out << ") + ";
                        i++;
                    }
                    out << "symTable.resolve(";
                    visit(args[i], out);
                    out << "))";
                    break;
                }

                /** Ternary Functor Operators */
                case FunctorOp::SUBSTR: {
                    out << "symTable.lookup(";
                    out << "substr_wrapper(symTable.resolve(";
                    visit(args[0], out);
                    out << "),(";
                    visit(args[1], out);
                    out << "),(";
                    visit(args[2], out);
                    out << ")))";
                    break;
                }

                /** Undefined */
                default: {
                    assert(false && "Unsupported Operation!");
                    break;
                }
            }
            PRINT_END_COMMENT(out);
        }

        void visitUserDefinedOperator(const RamUserDefinedOperator& op, std::ostream& out) override {
            const std::string& name = op.getName();
            const std::string& type = op.getType();
            size_t arity = type.length() - 1;
            auto args = op.getArguments();

            if (type[arity] == 'S') {
                out << "symTable.lookup(";
            }
            out << name << "(";

            for (size_t i = 0; i < arity; i++) {
                if (i > 0) {
                    out << ",";
                }
                if (type[i] == 'N') {
                    out << "((RamDomain)";
                    visit(args[i], out);
                    out << ")";
                } else {
                    out << "symTable.resolve((RamDomain)";
                    visit(args[i], out);
                    out << ").c_str()";
                }
            }
            out << ")";
            if (type[arity] == 'S') {
                out << ")";
            }
        }

        // -- records --

        void visitPackRecord(const RamPackRecord& pack, std::ostream& out) override {
            PRINT_BEGIN_COMMENT(out);
            out << "pack("
                << "ram::Tuple<RamDomain," << pack.getArguments().size() << ">({"
                << join(pack.getArguments(), ",", rec) << "})"
                << ")";
            PRINT_END_COMMENT(out);
        }

        // -- subroutine argument --

        void visitSubroutineArgument(const RamSubroutineArgument& arg, std::ostream& out) override {
            out << "(args)[" << arg.getArgument() << "]";
        }

        // -- subroutine return --

        void visitSubroutineReturnValue(const RamSubroutineReturnValue& ret, std::ostream& out) override {
            out << "std::lock_guard<std::mutex> guard(lock);\n";
            for (auto val : ret.getValues()) {
                if (isRamUndefValue(val)) {
                    out << "ret.push_back(0);\n";
                    out << "err.push_back(true);\n";
                } else {
                    out << "ret.push_back(";
                    visit(val, out);
                    out << ");\n";
                    out << "err.push_back(false);\n";
                }
            }
        }

        // -- safety net --

        void visitUndefValue(const RamUndefValue& undef, std::ostream& /*out*/) override {
            assert(false && "Compilation error");
        }

        void visitNode(const RamNode& node, std::ostream& /*out*/) override {
            std::cerr << "Unsupported node type: " << typeid(node).name() << "\n";
            assert(false && "Unsupported Node Type!");
        }
    };

    // emit code
    CodeEmitter(*this).visit(stmt, out);
}

void Synthesiser::generateCode(std::ostream& os, const std::string& id, bool& withSharedLibrary) {
    // ---------------------------------------------------------------
    //                      Auto-Index Generation
    // ---------------------------------------------------------------
    const SymbolTable& symTable = translationUnit.getSymbolTable();
    const RamProgram& prog = translationUnit.getProgram();
    auto* idxAnalysis = translationUnit.getAnalysis<RamIndexAnalysis>();

    // ---------------------------------------------------------------
    //                      Code Generation
    // ---------------------------------------------------------------

    withSharedLibrary = false;

    std::string classname = "Sf_" + id;

    // generate C++ program
    os << "\n#include \"souffle/CompiledSouffle.h\"\n";
    if (Global::config().has("provenance")) {
        os << "#include <mutex>\n";
        os << "#include \"souffle/Explain.h\"\n";
    }

    if (Global::config().has("live-profile")) {
        os << "#include <thread>\n";
        os << "#include \"souffle/profile/Tui.h\"\n";
    }
    os << "\n";
    // produce external definitions for user-defined functors
    std::map<std::string, std::string> functors;
    visitDepthFirst(prog, [&](const RamUserDefinedOperator& op) {
        if (functors.find(op.getName()) == functors.end()) {
            functors.insert(std::make_pair(op.getName(), op.getType()));
        }
        withSharedLibrary = true;
    });
    os << "extern \"C\" {\n";
    for (const auto& f : functors) {
        size_t arity = f.second.length() - 1;
        const std::string& type = f.second;
        const std::string& name = f.first;
        if (type[arity] == 'N') {
            os << "souffle::RamDomain ";
        } else if (type[arity] == 'S') {
            os << "const char * ";
        }
        os << name << "(";
        std::vector<std::string> args;
        for (size_t i = 0; i < arity; i++) {
            if (type[i] == 'N') {
                args.push_back("souffle::RamDomain");
            } else {
                args.push_back("const char *");
            }
        }
        os << join(args, ",");
        os << ");\n";
    }
    os << "}\n";
    os << "\n";
    os << "namespace souffle {\n";
    os << "using namespace ram;\n";

    // synthesise data-structures for relations
    for (auto rel : prog.getRelations()) {
        const std::string& datalogName = rel->getName();

        bool isProvInfo = datalogName.find("@info") != std::string::npos;
        auto relationType = SynthesiserRelation::getSynthesiserRelation(
                *rel, idxAnalysis->getIndexes(*rel), Global::config().has("provenance") && !isProvInfo);

        generateRelationTypeStruct(os, std::move(relationType));
    }
    os << '\n';

    os << "class " << classname << " : public SouffleProgram {\n";

    // regex wrapper
    os << "private:\n";
    os << "static inline bool regex_wrapper(const std::string& pattern, const std::string& text) {\n";
    os << "   bool result = false; \n";
    os << "   try { result = std::regex_match(text, std::regex(pattern)); } catch(...) { \n";
    os << "     std::cerr << \"warning: wrong pattern provided for match(\\\"\" << pattern << \"\\\",\\\"\" "
          "<< text << \"\\\").\\n\";\n}\n";
    os << "   return result;\n";
    os << "}\n";

    // substring wrapper
    os << "private:\n";
    os << "static inline std::string substr_wrapper(const std::string& str, size_t idx, size_t len) {\n";
    os << "   std::string result; \n";
    os << "   try { result = str.substr(idx,len); } catch(...) { \n";
    os << "     std::cerr << \"warning: wrong index position provided by substr(\\\"\";\n";
    os << "     std::cerr << str << \"\\\",\" << (int32_t)idx << \",\" << (int32_t)len << \") "
          "functor.\\n\";\n";
    os << "   } return result;\n";
    os << "}\n";

    // to number wrapper
    os << "private:\n";
    os << "static inline RamDomain wrapper_tonumber(const std::string& str) {\n";
    os << "   RamDomain result=0; \n";
    os << "   try { result = stord(str); } catch(...) { \n";
    os << "     std::cerr << \"error: wrong string provided by to_number(\\\"\";\n";
    os << R"(     std::cerr << str << "\") )";
    os << "functor.\\n\";\n";
    os << "     raise(SIGFPE);\n";
    os << "   } return result;\n";
    os << "}\n";

    if (Global::config().has("profile")) {
        os << "std::string profiling_fname;\n";
    }

    os << "public:\n";

    // declare symbol table
    os << "// -- initialize symbol table --\n";

    os << "SymbolTable symTable\n";
    if (symTable.size() > 0) {
        os << "{\n";
        for (size_t i = 0; i < symTable.size(); i++) {
            os << "\tR\"_(" << symTable.resolve(i) << ")_\",\n";
        }
        os << "}";
    }
    os << ";";

    if (Global::config().has("profile")) {
        os << "private:\n";
        size_t numFreq = 0;
        visitDepthFirst(prog.getMain(), [&](const RamStatement& node) { numFreq++; });
        os << "  size_t freqs[" << numFreq << "]{};\n";
        size_t numRead = 0;
        for (auto rel : prog.getRelations()) {
            if (!rel->isTemp()) {
                numRead++;
            }
        }
        os << "  size_t reads[" << numRead << "]{};\n";
    }

    // print relation definitions
    std::string initCons;     // initialization of constructor
    std::string registerRel;  // registration of relations
    int relCtr = 0;
    std::set<std::string> storeRelations;
    std::set<std::string> loadRelations;
    visitDepthFirst(prog.getMain(),
            [&](const RamStore& store) { storeRelations.insert(store.getRelation().getName()); });
    visitDepthFirst(
            prog.getMain(), [&](const RamLoad& load) { loadRelations.insert(load.getRelation().getName()); });

    for (auto rel : prog.getRelations()) {
        // get some table details
        int arity = rel->getArity();
        int numberOfHeights = rel->getNumberOfHeights();
        const std::string& datalogName = rel->getName();
        const std::string& cppName = getRelationName(*rel);

        // TODO(b-scholz): we need a qualifier for info relations used by the provenance system
        // this would permit a more efficient storage of relations (no indexes!!)
        bool isProvInfo = datalogName.find("@info") != std::string::npos;
        auto relationType = SynthesiserRelation::getSynthesiserRelation(
                *rel, idxAnalysis->getIndexes(*rel), Global::config().has("provenance") && !isProvInfo);
        const std::string& type = relationType->getTypeName();

        // defining table
        os << "// -- Table: " << datalogName << "\n";

        os << "std::unique_ptr<" << type << "> " << cppName << " = std::make_unique<" << type << ">();\n";
        if (!rel->isTemp()) {
            os << "souffle::RelationWrapper<";
            os << relCtr++ << ",";
            os << type << ",";
            os << "Tuple<RamDomain," << arity << ">,";
            os << arity << ",";
            os << numberOfHeights;
            os << "> wrapper_" << cppName << ";\n";

            // construct types
            std::string tupleType = "std::array<const char *," + std::to_string(arity) + ">{{";
            std::string tupleName = "std::array<const char *," + std::to_string(arity) + ">{{";

            if (rel->getArity() != 0u) {
                const auto& attrib = rel->getAttributeNames();
                const auto& attribType = rel->getAttributeTypes();
                tupleType += "\"" + attribType[0] + "\"";

                for (int i = 1; i < arity; i++) {
                    tupleType += ",\"" + attribType[i] + "\"";
                }
                tupleName += "\"" + attrib[0] + "\"";
                for (int i = 1; i < arity; i++) {
                    tupleName += ",\"" + attrib[i] + "\"";
                }
            }
            tupleType += "}}";
            tupleName += "}}";

            if (!initCons.empty()) {
                initCons += ",\n";
            }
            initCons += "\nwrapper_" + cppName + "(" + "*" + cppName + ",symTable,\"" + datalogName + "\"," +
                        tupleType + "," + tupleName + ")";
            registerRel += "addRelation(\"" + datalogName + "\",&wrapper_" + cppName + ",";
            registerRel += (loadRelations.count(rel->getName()) > 0) ? "true" : "false";
            registerRel += ",";
            registerRel += (storeRelations.count(rel->getName()) > 0) ? "true" : "false";
            registerRel += ");\n";
        }
    }

    os << "public:\n";

    // -- constructor --

    os << classname;
    if (Global::config().has("profile")) {
        os << "(std::string pf=\"profile.log\") : profiling_fname(pf)";
        if (!initCons.empty()) {
            os << ",\n" << initCons;
        }
    } else {
        os << "()";
        if (!initCons.empty()) {
            os << " : " << initCons;
        }
    }
    os << "{\n";
    if (Global::config().has("profile")) {
        os << "ProfileEventSingleton::instance().setOutputFile(profiling_fname);\n";
    }
    os << registerRel;
    os << "}\n";
    // -- destructor --

    os << "~" << classname << "() {\n";
    os << "}\n";

    // -- run function --
    os << "private:\nvoid runFunction(std::string inputDirectory = \".\", "
          "std::string outputDirectory = \".\", size_t stratumIndex = (size_t) -1, bool performIO = false) "
          "{\n";

    os << "SignalHandler::instance()->set();\n";
    if (Global::config().has("verbose")) {
        os << "SignalHandler::instance()->enableLogging();\n";
    }

    bool hasIncrement = false;
    visitDepthFirst(prog.getMain(), [&](const RamAutoIncrement& inc) { hasIncrement = true; });
    // initialize counter
    if (hasIncrement) {
        os << "// -- initialize counter --\n";
        os << "std::atomic<RamDomain> ctr(0);\n\n";
    }
    os << "std::atomic<size_t> iter(0);\n\n";

    // set default threads (in embedded mode)
    // if this is not set, and omp is used, the default omp setting of number of cores is used.
    os << "#if defined(_OPENMP)\n";
    os << "if (getNumThreads() > 0) {omp_set_num_threads(getNumThreads());}\n";
    os << "#endif\n\n";

    // add actual program body
    os << "// -- query evaluation --\n";
    if (Global::config().has("profile")) {
        os << "ProfileEventSingleton::instance().startTimer();\n";
        os << R"_(ProfileEventSingleton::instance().makeTimeEvent("@time;starttime");)_" << '\n';
        os << "{\n"
           << R"_(Logger logger("@runtime;", 0);)_" << '\n';
        // Store count of relations
        size_t relationCount = 0;
        for (auto rel : prog.getRelations()) {
            if (rel->getName()[0] != '@') {
                ++relationCount;
            }
        }
        // Store configuration
        os << R"_(ProfileEventSingleton::instance().makeConfigRecord("relationCount", std::to_string()_"
           << relationCount << "));";
        // Outline stratum records for faster compilation
        os << "[](){\n";

        // Record relations created in each stratum
        visitDepthFirst(prog.getMain(), [&](const RamStratum& stratum) {
            std::map<std::string, size_t> relNames;
            for (auto rel : prog.getRelations()) {
                relNames[rel->getName()] = rel->getArity();
            }
            for (const auto& cur : relNames) {
                // Skip temporary relations, marked with '@'
                if (cur.first[0] == '@') {
                    continue;
                }
                os << "ProfileEventSingleton::instance().makeStratumRecord(" << stratum.getIndex()
                   << R"_(, "relation", ")_" << cur.first << R"_(", "arity", ")_" << cur.second << R"_(");)_"
                   << '\n';
            }
        });
        // End stratum record outlining
        os << "}();\n";
    }

    if (Global::config().has("engine")) {
        std::stringstream ss;
        bool hasAtLeastOneStrata = false;
        visitDepthFirst(prog.getMain(), [&](const RamStratum& stratum) {
            hasAtLeastOneStrata = true;
            // go to stratum of index in switch
            auto i = stratum.getIndex();
            ss << "case " << i << ":\ngoto STRATUM_" << i << ";\nbreak;\n";
        });
        if (hasAtLeastOneStrata) {
            os << "switch (stratumIndex) {\n";
            {
                // otherwise use stratum 0 if index is -1
                os << "case (size_t) -1:\ngoto STRATUM_0;\nbreak;\n";
            }
            os << ss.str();
            os << "}\n";
        }
    }

    // Set up stratum
    visitDepthFirst(prog.getMain(), [&](const RamStratum& stratum) {
        os << "/* BEGIN STRATUM " << stratum.getIndex() << " */\n";
        if (Global::config().has("engine")) {
            // go to the stratum with the max value for int as a suffix if calling the master stratum
            auto i = stratum.getIndex();
            os << "STRATUM_" << i << ":\n";
        }
        os << "[&]() {\n";
        emitCode(os, stratum.getBody());
        os << "}();\n";
        if (Global::config().has("engine")) {
            os << "if (stratumIndex != (size_t) -1) goto EXIT;\n";
        }
        os << "/* END STRATUM " << stratum.getIndex() << " */\n";
    });

    if (Global::config().has("engine")) {
        os << "EXIT:{}";
    }

    if (Global::config().has("profile")) {
        os << "}\n";
        os << "ProfileEventSingleton::instance().stopTimer();\n";
        os << "dumpFreqs();\n";
    }

    // add code printing hint statistics
    os << "\n// -- relation hint statistics --\n";
    os << "if(isHintsProfilingEnabled()) {\n";
    os << "std::cout << \" -- Operation Hint Statistics --\\n\";\n";
    for (auto rel : prog.getRelations()) {
        auto name = getRelationName(*rel);
        os << "std::cout << \"Relation " << name << ":\\n\";\n";
        os << name << "->printHintStatistics(std::cout,\"  \");\n";
        os << "std::cout << \"\\n\";\n";
    }
    os << "}\n";

    os << "SignalHandler::instance()->reset();\n";

    os << "}\n";  // end of runFunction() method

    // add methods to run with and without performing IO (mainly for the interface)
    os << "public:\nvoid run(size_t stratumIndex = (size_t) -1) override { runFunction(\".\", \".\", "
          "stratumIndex, false); }\n";
    os << "public:\nvoid runAll(std::string inputDirectory = \".\", std::string outputDirectory = \".\", "
          "size_t stratumIndex = (size_t) -1) "
          "override { ";
    if (Global::config().has("live-profile")) {
        os << "std::thread profiler([]() { profile::Tui().runProf(); });\n";
    }
    os << "runFunction(inputDirectory, outputDirectory, stratumIndex, true);\n";
    if (Global::config().has("live-profile")) {
        os << "if (profiler.joinable()) { profiler.join(); }\n";
    }
    os << "}\n";

    // issue printAll method
    os << "public:\n";
    os << "void printAll(std::string outputDirectory = \".\") override {\n";
    visitDepthFirst(prog.getMain(), [&](const RamStatement& node) {
        if (auto store = dynamic_cast<const RamStore*>(&node)) {
<<<<<<< HEAD
            std::vector<RamPrimitiveType> symbolMask;
            for (auto& cur : store->getRelation().getAttributeTypeQualifiers()) {
                symbolMask.push_back(RamPrimitiveFromChar(cur[0]));
=======
            std::vector<bool> symbolMask;
            for (auto& cur : store->getRelation().getAttributeTypes()) {
                symbolMask.push_back(cur[0] == 's');
>>>>>>> 46786f2b
            }
            for (IODirectives ioDirectives : store->getIODirectives()) {
                os << "try {";
                os << "std::map<std::string, std::string> directiveMap(" << ioDirectives << ");\n";
                os << R"_(if (!outputDirectory.empty() && directiveMap["IO"] == "file" && )_";
                os << "directiveMap[\"filename\"].front() != '/') {";
                os << R"_(directiveMap["filename"] = outputDirectory + "/" + directiveMap["filename"];)_";
                os << "}\n";
                os << "IODirectives ioDirectives(directiveMap);\n";
                os << "IOSystem::getInstance().getWriter(";
                os << "std::vector<RamPrimitiveType>({" << join(symbolMask) << "})";
                os << ", symTable, ioDirectives, " << (Global::config().has("provenance") ? "true" : "false");
                os << ", " << store->getRelation().getNumberOfHeights();
                os << ")->writeAll(*" << getRelationName(store->getRelation()) << ");\n";

                os << "} catch (std::exception& e) {std::cerr << e.what();exit(1);}\n";
            }
        }
    });
    os << "}\n";  // end of printAll() method

    // dumpFreqs method
    if (Global::config().has("profile")) {
        os << "private:\n";
        os << "void dumpFreqs() {\n";
        for (auto const& cur : idxMap) {
            os << "\tProfileEventSingleton::instance().makeQuantityEvent(R\"_(" << cur.first << ")_\", freqs["
               << cur.second << "],0);\n";
        }
        for (auto const& cur : neIdxMap) {
            os << "\tProfileEventSingleton::instance().makeQuantityEvent(R\"_(@relation-reads;" << cur.first
               << ")_\", reads[" << cur.second << "],0);\n";
        }
        os << "}\n";  // end of dumpFreqs() method
    }

    // issue loadAll method
    os << "public:\n";
    os << "void loadAll(std::string inputDirectory = \".\") override {\n";
    visitDepthFirst(prog.getMain(), [&](const RamLoad& load) {
        // get some table details
<<<<<<< HEAD
        std::vector<RamPrimitiveType> symbolMask;
        for (auto& cur : load.getRelation().getAttributeTypeQualifiers()) {
            symbolMask.push_back(RamPrimitiveFromChar(cur[0]));
=======
        std::vector<bool> symbolMask;
        for (auto& cur : load.getRelation().getAttributeTypes()) {
            symbolMask.push_back(cur[0] == 's');
>>>>>>> 46786f2b
        }
        for (IODirectives ioDirectives : load.getIODirectives()) {
            os << "try {";
            os << "std::map<std::string, std::string> directiveMap(";
            os << ioDirectives << ");\n";
            os << R"_(if (!inputDirectory.empty() && directiveMap["IO"] == "file" && )_";
            os << "directiveMap[\"filename\"].front() != '/') {";
            os << R"_(directiveMap["filename"] = inputDirectory + "/" + directiveMap["filename"];)_";
            os << "}\n";
            os << "IODirectives ioDirectives(directiveMap);\n";
            os << "IOSystem::getInstance().getReader(";
            os << "std::vector<RamPrimitiveType>({" << join(symbolMask) << "})";
            os << ", symTable, ioDirectives";
            os << ", " << (Global::config().has("provenance") ? "true" : "false");
            os << ", " << load.getRelation().getNumberOfHeights();
            os << ")->readAll(*" << getRelationName(load.getRelation());
            os << ");\n";
            os << "} catch (std::exception& e) {std::cerr << \"Error loading data: \" << e.what() << "
                  "'\\n';}\n";
        }
    });
    os << "}\n";  // end of loadAll() method

    // issue dump methods
    auto dumpRelation = [&](const RamRelation& ramRelation) {
        auto& relName = getRelationName(ramRelation);
        auto& name = ramRelation.getName();
        auto& mask = ramRelation.getAttributeTypes();
        size_t numberOfHeights = ramRelation.getNumberOfHeights();

        std::vector<RamPrimitiveType> symbolMask;
        for (auto& cur : mask) {
            symbolMask.push_back(RamPrimitiveFromChar(cur[0]));
        }

        os << "try {";
        os << "IODirectives ioDirectives;\n";
        os << "ioDirectives.setIOType(\"stdout\");\n";
        os << "ioDirectives.setRelationName(\"" << name << "\");\n";
        os << "IOSystem::getInstance().getWriter(";
        os << "std::vector<RamPrimitiveType>({" << join(symbolMask) << "})";
        os << ", symTable, ioDirectives, " << (Global::config().has("provenance") ? "true" : "false");
        os << ", " << numberOfHeights;
        os << ")->writeAll(*" << relName << ");\n";
        os << "} catch (std::exception& e) {std::cerr << e.what();exit(1);}\n";
    };

    // dump inputs
    os << "public:\n";
    os << "void dumpInputs(std::ostream& out = std::cout) override {\n";
    visitDepthFirst(prog.getMain(), [&](const RamLoad& load) { dumpRelation(load.getRelation()); });
    os << "}\n";  // end of dumpInputs() method

    // dump outputs
    os << "public:\n";
    os << "void dumpOutputs(std::ostream& out = std::cout) override {\n";
    visitDepthFirst(prog.getMain(), [&](const RamStore& store) { dumpRelation(store.getRelation()); });
    os << "}\n";  // end of dumpOutputs() method

    os << "public:\n";
    os << "SymbolTable& getSymbolTable() override {\n";
    os << "return symTable;\n";
    os << "}\n";  // end of getSymbolTable() method

    // TODO: generate code for subroutines
    if (Global::config().has("provenance")) {
        if (Global::config().get("provenance") == "subtreeHeights") {
            // method that populates provenance indices
            os << "void copyIndex() {\n";
            for (auto rel : prog.getRelations()) {
                // get some table details
                const std::string& cppName = getRelationName(*rel);
                const std::string& datalogName = rel->getName();

                bool isProvInfo = datalogName.find("@info") != std::string::npos;
                auto relationType = SynthesiserRelation::getSynthesiserRelation(*rel,
                        idxAnalysis->getIndexes(*rel), Global::config().has("provenance") && !isProvInfo);

                if (!relationType->getProvenenceIndexNumbers().empty()) {
                    os << cppName << "->copyIndex();\n";
                }
            }
            os << "}\n";
        }

        // generate subroutine adapter
        os << "void executeSubroutine(std::string name, const std::vector<RamDomain>& args, "
              "std::vector<RamDomain>& ret, std::vector<bool>& err) override {\n";

        // subroutine number
        size_t subroutineNum = 0;
        for (auto& sub : prog.getSubroutines()) {
            os << "if (name == \"" << sub.first << "\") {\n"
               << "subproof_" << subroutineNum
               << "(args, ret, err);\n"  // subproof_i to deal with special characters in relation names
               << "}\n";
            subroutineNum++;
        }
        os << "}\n";  // end of executeSubroutine

        // generate method for each subroutine
        subroutineNum = 0;
        for (auto& sub : prog.getSubroutines()) {
            // method header
            os << "void "
               << "subproof_" << subroutineNum
               << "(const std::vector<RamDomain>& args, "
                  "std::vector<RamDomain>& ret, std::vector<bool>& err) {\n";

            // a lock is needed when filling the subroutine return vectors
            os << "std::mutex lock;\n";

            // generate code for body
            emitCode(os, *sub.second);

            os << "return;\n";
            os << "}\n";  // end of subroutine
            subroutineNum++;
        }
    }

    os << "};\n";  // end of class declaration

    // hidden hooks
    os << "SouffleProgram *newInstance_" << id << "(){return new " << classname << ";}\n";
    os << "SymbolTable *getST_" << id << "(SouffleProgram *p){return &reinterpret_cast<" << classname
       << "*>(p)->symTable;}\n";

    os << "\n#ifdef __EMBEDDED_SOUFFLE__\n";
    os << "class factory_" << classname << ": public souffle::ProgramFactory {\n";
    os << "SouffleProgram *newInstance() {\n";
    os << "return new " << classname << "();\n";
    os << "};\n";
    os << "public:\n";
    os << "factory_" << classname << "() : ProgramFactory(\"" << id << "\"){}\n";
    os << "};\n";
    os << "static factory_" << classname << " __factory_" << classname << "_instance;\n";
    os << "}\n";
    os << "#else\n";
    os << "}\n";
    os << "int main(int argc, char** argv)\n{\n";
    os << "try{\n";

    // parse arguments
    os << "souffle::CmdOptions opt(";
    os << "R\"(" << Global::config().get("") << ")\",\n";
    os << "R\"(.)\",\n";
    os << "R\"(.)\",\n";
    if (Global::config().has("profile")) {
        os << "true,\n";
        os << "R\"(" << Global::config().get("profile") << ")\",\n";
    } else {
        os << "false,\n";
        os << "R\"()\",\n";
    }
    os << std::stoi(Global::config().get("jobs")) << ",\n";
    os << "-1";
    os << ");\n";

    os << "if (!opt.parse(argc,argv)) return 1;\n";

    os << "souffle::";
    if (Global::config().has("profile")) {
        os << classname + " obj(opt.getProfileName());\n";
    } else {
        os << classname + " obj;\n";
    }

    os << "#if defined(_OPENMP) \n";
    os << "obj.setNumThreads(opt.getNumJobs());\n";
    os << "\n#endif\n";

    if (Global::config().has("profile")) {
        os << R"_(souffle::ProfileEventSingleton::instance().makeConfigRecord("", opt.getSourceFileName());)_"
           << '\n';
        os << R"_(souffle::ProfileEventSingleton::instance().makeConfigRecord("fact-dir", opt.getInputFileDir());)_"
           << '\n';
        os << R"_(souffle::ProfileEventSingleton::instance().makeConfigRecord("jobs", std::to_string(opt.getNumJobs()));)_"
           << '\n';
        os << R"_(souffle::ProfileEventSingleton::instance().makeConfigRecord("output-dir", opt.getOutputFileDir());)_"
           << '\n';
        os << R"_(souffle::ProfileEventSingleton::instance().makeConfigRecord("version", ")_"
           << Global::config().get("version") << R"_(");)_" << '\n';
    }
    os << "obj.runAll(opt.getInputFileDir(), opt.getOutputFileDir(), opt.getStratumIndex());\n";

    if (Global::config().get("provenance") == "explain") {
        os << "explain(obj, false, false);\n";
    } else if (Global::config().get("provenance") == "subtreeHeights") {
        os << "obj.copyIndex();\n";
        os << "explain(obj, false, true);\n";
    } else if (Global::config().get("provenance") == "explore") {
        os << "explain(obj, true, false);\n";
    }
    os << "return 0;\n";
    os << "} catch(std::exception &e) { souffle::SignalHandler::instance()->error(e.what());}\n";
    os << "}\n";
    os << "\n#endif\n";
}

}  // end of namespace souffle<|MERGE_RESOLUTION|>--- conflicted
+++ resolved
@@ -204,15 +204,10 @@
         void visitLoad(const RamLoad& load, std::ostream& out) override {
             PRINT_BEGIN_COMMENT(out);
             out << "if (performIO) {\n";
-<<<<<<< HEAD
+
             std::vector<RamPrimitiveType> symbolMask;
-            for (auto& cur : load.getRelation().getAttributeTypeQualifiers()) {
+            for (auto& cur : load.getRelation().getAttributeTypes()) {
                 symbolMask.push_back(RamPrimitiveFromChar(cur[0]));
-=======
-            std::vector<bool> symbolMask;
-            for (auto& cur : load.getRelation().getAttributeTypes()) {
-                symbolMask.push_back(cur[0] == 's');
->>>>>>> 46786f2b
             }
             // get some table details
             for (IODirectives ioDirectives : load.getIODirectives()) {
@@ -241,15 +236,10 @@
         void visitStore(const RamStore& store, std::ostream& out) override {
             PRINT_BEGIN_COMMENT(out);
             out << "if (performIO) {\n";
-<<<<<<< HEAD
+
             std::vector<RamPrimitiveType> symbolMask;
-            for (auto& cur : store.getRelation().getAttributeTypeQualifiers()) {
+            for (auto& cur : store.getRelation().getAttributeTypes()) {
                 symbolMask.push_back(RamPrimitiveFromChar(cur[0]));
-=======
-            std::vector<bool> symbolMask;
-            for (auto& cur : store.getRelation().getAttributeTypes()) {
-                symbolMask.push_back(cur[0] == 's');
->>>>>>> 46786f2b
             }
             for (IODirectives ioDirectives : store.getIODirectives()) {
                 out << "try {";
@@ -2032,15 +2022,9 @@
     os << "void printAll(std::string outputDirectory = \".\") override {\n";
     visitDepthFirst(prog.getMain(), [&](const RamStatement& node) {
         if (auto store = dynamic_cast<const RamStore*>(&node)) {
-<<<<<<< HEAD
             std::vector<RamPrimitiveType> symbolMask;
-            for (auto& cur : store->getRelation().getAttributeTypeQualifiers()) {
+            for (auto& cur : store->getRelation().getAttributeTypes()) {
                 symbolMask.push_back(RamPrimitiveFromChar(cur[0]));
-=======
-            std::vector<bool> symbolMask;
-            for (auto& cur : store->getRelation().getAttributeTypes()) {
-                symbolMask.push_back(cur[0] == 's');
->>>>>>> 46786f2b
             }
             for (IODirectives ioDirectives : store->getIODirectives()) {
                 os << "try {";
@@ -2082,15 +2066,9 @@
     os << "void loadAll(std::string inputDirectory = \".\") override {\n";
     visitDepthFirst(prog.getMain(), [&](const RamLoad& load) {
         // get some table details
-<<<<<<< HEAD
         std::vector<RamPrimitiveType> symbolMask;
-        for (auto& cur : load.getRelation().getAttributeTypeQualifiers()) {
+        for (auto& cur : load.getRelation().getAttributeTypes()) {
             symbolMask.push_back(RamPrimitiveFromChar(cur[0]));
-=======
-        std::vector<bool> symbolMask;
-        for (auto& cur : load.getRelation().getAttributeTypes()) {
-            symbolMask.push_back(cur[0] == 's');
->>>>>>> 46786f2b
         }
         for (IODirectives ioDirectives : load.getIODirectives()) {
             os << "try {";
