/*
 * Souffle - A Datalog Compiler
 * Copyright (c) 2013, 2014, Oracle and/or its affiliates. All rights reserved
 * Licensed under the Universal Permissive License v 1.0 as shown at:
 * - https://opensource.org/licenses/UPL
 * - <souffle root>/licenses/SOUFFLE-UPL.txt
 */

/************************************************************************
 *
 * @file RamCondition.h
 *
 * Defines a class for evaluating conditions in the Relational Algebra
 * Machine.
 *
 ***********************************************************************/

#pragma once

#include "BinaryConstraintOps.h"
#include "RamNode.h"
#include "RamRelation.h"
#include "RamValue.h"
#include "SymbolTable.h"

#include <algorithm>
#include <sstream>
#include <string>

#include <cstdlib>

namespace souffle {

/**
 * Abstract Class for RAM condition
 */
class RamCondition : public RamNode {
public:
    RamCondition(RamNodeType type) : RamNode(type) {}

    /** Get level */
    virtual size_t getLevel() = 0;

    /** Create clone */
    RamCondition* clone() const override = 0;
};

/**
 * Conjunction
 */
// TODO (#541): rename to RAMConjunction
class RamAnd : public RamCondition {
protected:
    /** Left-hand side of conjunction */
    std::unique_ptr<RamCondition> lhs;

    /** Right-hand side of conjunction */
    std::unique_ptr<RamCondition> rhs;

public:
    RamAnd(std::unique_ptr<RamCondition> l, std::unique_ptr<RamCondition> r)
            : RamCondition(RN_And), lhs(std::move(l)), rhs(std::move(r)) {}

    /** Get left-hand side of conjunction */
    const RamCondition& getLHS() const {
        assert(lhs);
        return *lhs;
    }

    /** Get right-hand side of conjunction */
    const RamCondition& getRHS() const {
        assert(rhs);
        return *rhs;
    }

    /** Print */
    void print(std::ostream& os) const override {
        lhs->print(os);
        os << " and ";
        rhs->print(os);
    }

    /** Get level */
    size_t getLevel() override {
        return std::max(lhs->getLevel(), rhs->getLevel());
    }

    /** Obtains list of child nodes */
    std::vector<const RamNode*> getChildNodes() const override {
        return {lhs.get(), rhs.get()};
    }

    /** Create clone */
    RamAnd* clone() const override {
        RamAnd* res = new RamAnd(
                std::unique_ptr<RamCondition>(lhs->clone()), std::unique_ptr<RamCondition>(rhs->clone()));
        return res;
    }

    /** Apply */
    void apply(const RamNodeMapper& map) override {
        lhs = map(std::move(lhs));
        rhs = map(std::move(rhs));
    }

protected:
    /** Check equality */
    bool equal(const RamNode& node) const override {
        assert(nullptr != dynamic_cast<const RamAnd*>(&node));
        const auto& other = static_cast<const RamAnd&>(node);
        return getLHS() == other.getLHS() && getRHS() == other.getRHS();
    }
};

/**
 * Binary constraint
 */
// TODO (#541): rename to RamConstraint
class RamBinaryRelation : public RamCondition {
private:
    /** Operator */
    BinaryConstraintOp op;

    /** Left-hand side of constraint*/
    std::unique_ptr<RamValue> lhs;

    /** Right-hand side of constraint */
    std::unique_ptr<RamValue> rhs;

public:
    RamBinaryRelation(BinaryConstraintOp op, std::unique_ptr<RamValue> l, std::unique_ptr<RamValue> r)
            : RamCondition(RN_BinaryRelation), op(op), lhs(std::move(l)), rhs(std::move(r)) {}

    /** Print */
    void print(std::ostream& os) const override {
        lhs->print(os);
        os << " " << toBinaryConstraintSymbol(op) << " ";
        rhs->print(os);
    }

    /** Get level */
    size_t getLevel() override {
        return std::max(lhs->getLevel(), rhs->getLevel());
    }

    /** Get left-hand side */
    RamValue* getLHS() const {
        return lhs.get();
    }
    /** Get right-hand side */
    RamValue* getRHS() const {
        return rhs.get();
    }

    /** Take left-hand side */
    std::unique_ptr<RamValue> takeLHS() {
        return std::move(lhs);
    }

    /** Take right-hand side */
    std::unique_ptr<RamValue> takeRHS() {
        return std::move(rhs);
    }

    /** Set left-hand side */
    void setLHS(std::unique_ptr<RamValue> l) {
        lhs.swap(l);
    }
    /** Set right-hand side */
    void setRHS(std::unique_ptr<RamValue> r) {
        rhs.swap(r);
    }

    /** Get operator symbol */
    BinaryConstraintOp getOperator() const {
        return op;
    }

    /** Obtain list of child nodes */
    std::vector<const RamNode*> getChildNodes() const override {
        return {lhs.get(), rhs.get()};
    }

    /** Create clone */
    RamBinaryRelation* clone() const override {
        RamBinaryRelation* res = new RamBinaryRelation(
                op, std::unique_ptr<RamValue>(lhs->clone()), std::unique_ptr<RamValue>(rhs->clone()));
        return res;
    }

    /** Apply */
    void apply(const RamNodeMapper& map) override {
        lhs = map(std::move(lhs));
        rhs = map(std::move(rhs));
    }

protected:
    /** Check equality */
    bool equal(const RamNode& node) const override {
        assert(nullptr != dynamic_cast<const RamBinaryRelation*>(&node));
        const auto& other = static_cast<const RamBinaryRelation&>(node);
        return getOperator() == other.getOperator() && getLHS() == other.getLHS() &&
               getRHS() == other.getRHS();
    }
};

/** Not existence check for a relation */
class RamNotExists : public RamCondition {
protected:
    /* Relation */
    std::unique_ptr<RamRelation> relation;

    /** Pattern -- nullptr if undefined */
    // TODO (#541): rename to argument
    std::vector<std::unique_ptr<RamValue>> values;

public:
    RamNotExists(std::unique_ptr<RamRelation> rel) : RamCondition(RN_NotExists), relation(std::move(rel)) {}

    /** Get relation */
    const RamRelation& getRelation() const {
        return *relation;
    }

    /** Get arguments */
    std::vector<RamValue*> getValues() const {
        return toPtrVector(values);
    }

    /** Add argument */
    void addArg(std::unique_ptr<RamValue> v) {
        values.push_back(std::move(v));
    }

    /** Get level */
    size_t getLevel() override {
        size_t level = 0;
        for (const auto& cur : values) {
            if (cur) {
                level = std::max(level, cur->getLevel());
            }
        }
        return level;
    }

    /** Print */
    void print(std::ostream& os) const override {
        os << "("
           << join(values, ",",
                      [](std::ostream& out, const std::unique_ptr<RamValue>& value) {
                          if (!value) {
                              out << "_";
                          } else {
                              out << *value;
                          }
                      })
           << ") ∉ " << relation->getName();
    }

    /** Get key */
    SearchColumns getKey() const {
        SearchColumns res = 0;
        for (unsigned i = 0; i < values.size(); i++) {
            if (values[i]) {
                res |= (1 << i);
            }
        }
        return res;
    }

    /** Is key total */
    bool isTotal() const {
        for (const auto& cur : values) {
            if (!cur) {
                return false;
            }
        }
        return true;
    }

    /** Obtain list of child nodes */
    std::vector<const RamNode*> getChildNodes() const override {
        std::vector<const RamNode*> res = {relation.get()};
        for (const auto& cur : values) {
            res.push_back(cur.get());
        }
        return res;
    }

    /** Create clone */
    RamNotExists* clone() const override {
        RamNotExists* res = new RamNotExists(std::unique_ptr<RamRelation>(relation->clone()));
        for (auto& cur : values) {
            RamValue* val = nullptr;
            if (cur != nullptr) {
                val = cur->clone();
            }
            res->values.push_back(std::unique_ptr<RamValue>(val));
        }
        return res;
    }

    /** Apply */
    void apply(const RamNodeMapper& map) override {
        relation = map(std::move(relation));
        for (auto& val : values) {
            if (val != nullptr) {
                val = map(std::move(val));
            }
        }
    }

protected:
    /** Check equality */
    bool equal(const RamNode& node) const override {
        assert(nullptr != dynamic_cast<const RamNotExists*>(&node));
        const auto& other = static_cast<const RamNotExists&>(node);
<<<<<<< HEAD
        return getRelation() == other.getRelation() && equal_targets(values, other.values);
    }
};

/** Not existence check for a relation for provenance existence check */
class RamProvenanceNotExists : public RamCondition {
protected:
    /* Relation */
    std::unique_ptr<RamRelation> relation;

    /** Pattern -- nullptr if undefined */
    // TODO (#541): rename to argument
    std::vector<std::unique_ptr<RamValue>> values;

public:
    RamProvenanceNotExists(std::unique_ptr<RamRelation> rel)
            : RamCondition(RN_ProvenanceNotExists), relation(std::move(rel)) {}

    /** Get relation */
    const RamRelation& getRelation() const {
        return *relation;
    }

    /** Get arguments */
    std::vector<RamValue*> getValues() const {
        return toPtrVector(values);
    }

    /** Add argument */
    void addArg(std::unique_ptr<RamValue> v) {
        values.push_back(std::move(v));
    }

    /** Get level */
    size_t getLevel() override {
        size_t level = 0;
        for (const auto& cur : values) {
            if (cur) {
                level = std::max(level, cur->getLevel());
            }
        }
        return level;
    }

    /** Print */
    void print(std::ostream& os) const override {
        os << "("
           << join(values, ",",
                      [](std::ostream& out, const std::unique_ptr<RamValue>& value) {
                          if (!value) {
                              out << "_";
                          } else {
                              out << *value;
                          }
                      })
           << ") prov∉ " << relation->getName();
    }

    /** Get key */
    SearchColumns getKey() const {
        SearchColumns res = 0;
        // values.size() - 1 because we discard the height annotation
        for (unsigned i = 0; i < values.size() - 1; i++) {
            if (values[i]) {
                res |= (1 << i);
            }
        }
        return res;
    }

    /** Is key total */
    bool isTotal() const {
        for (const auto& cur : values) {
            if (!cur) {
                return false;
            }
        }
        return true;
    }

    /** Obtain list of child nodes */
    std::vector<const RamNode*> getChildNodes() const override {
        std::vector<const RamNode*> res = {relation.get()};
        for (const auto& cur : values) {
            res.push_back(cur.get());
        }
        return res;
    }

    /** Create clone */
    RamProvenanceNotExists* clone() const override {
        RamProvenanceNotExists* res =
                new RamProvenanceNotExists(std::unique_ptr<RamRelation>(relation->clone()));
        for (auto& cur : values) {
            RamValue* val = nullptr;
            if (cur != nullptr) {
                val = cur->clone();
            }
            res->values.push_back(std::unique_ptr<RamValue>(val));
        }
        return res;
    }

    /** Apply */
    void apply(const RamNodeMapper& map) override {
        relation = map(std::move(relation));
        for (auto& val : values) {
            if (val != nullptr) {
                val = map(std::move(val));
            }
        }
    }

protected:
    /** Check equality */
    bool equal(const RamNode& node) const override {
        assert(dynamic_cast<const RamProvenanceNotExists*>(&node));
        const RamProvenanceNotExists& other = static_cast<const RamProvenanceNotExists&>(node);
=======
>>>>>>> 8a0db0f5
        return getRelation() == other.getRelation() && equal_targets(values, other.values);
    }
};

/**
 * Emptiness check for a relation
 */
// TODO (#541): Rename to RamEmptyCheck
class RamEmpty : public RamCondition {
    /** Relation */
    std::unique_ptr<RamRelation> relation;

public:
    RamEmpty(std::unique_ptr<RamRelation> rel) : RamCondition(RN_Empty), relation(std::move(rel)) {}

    /** Get relation */
    const RamRelation& getRelation() const {
        return *relation;
    }

    /** Get level */
    size_t getLevel() override {
        return 0;  // can be in the top level
    }

    /** Print */
    void print(std::ostream& os) const override {
        os << relation->getName() << " ≠ ∅";
    }

    /** Obtain list of child nodes */
    std::vector<const RamNode*> getChildNodes() const override {
        return std::vector<const RamNode*>() = {relation.get()};
    }

    /** Create clone */
    RamEmpty* clone() const override {
        RamEmpty* res = new RamEmpty(std::unique_ptr<RamRelation>(relation->clone()));
        return res;
    }

    /** Apply */
    void apply(const RamNodeMapper& map) override {
        relation = map(std::move(relation));
    }

protected:
    /** Check equality */
    bool equal(const RamNode& node) const override {
        assert(nullptr != dynamic_cast<const RamEmpty*>(&node));
        const auto& other = static_cast<const RamEmpty&>(node);
        return getRelation() == other.getRelation();
    }
};

}  // end of namespace souffle<|MERGE_RESOLUTION|>--- conflicted
+++ resolved
@@ -315,7 +315,6 @@
     bool equal(const RamNode& node) const override {
         assert(nullptr != dynamic_cast<const RamNotExists*>(&node));
         const auto& other = static_cast<const RamNotExists&>(node);
-<<<<<<< HEAD
         return getRelation() == other.getRelation() && equal_targets(values, other.values);
     }
 };
@@ -434,8 +433,6 @@
     bool equal(const RamNode& node) const override {
         assert(dynamic_cast<const RamProvenanceNotExists*>(&node));
         const RamProvenanceNotExists& other = static_cast<const RamProvenanceNotExists&>(node);
-=======
->>>>>>> 8a0db0f5
         return getRelation() == other.getRelation() && equal_targets(values, other.values);
     }
 };
