/*
 * Souffle - A Datalog Compiler
 * Copyright (c) 2017, The Souffle Developers. All rights reserved.
 * Licensed under the Universal Permissive License v 1.0 as shown at:
 * - https://opensource.org/licenses/UPL
 * - <souffle root>/licenses/SOUFFLE-UPL.txt
 */

/************************************************************************
 *
 * @file ProvenanceTransformer.cpp
 *
 * Implements AstTransformer for adding provenance information via extra columns
 *
 ***********************************************************************/

#include "AstArgument.h"
#include "AstAttribute.h"
#include "AstClause.h"
#include "AstLiteral.h"
#include "AstNode.h"
#include "AstProgram.h"
#include "AstQualifiedName.h"
#include "AstRelation.h"
#include "AstTransforms.h"
#include "AstTranslationUnit.h"
#include "AstType.h"
#include "AstUtils.h"
#include "AstVisitor.h"
#include "AuxArityAnalysis.h"
#include "BinaryConstraintOps.h"
#include "FunctorOps.h"
#include "Global.h"
#include "RelationRepresentation.h"
#include "Util.h"
#include <cassert>
#include <cstddef>
#include <iosfwd>
#include <memory>
#include <string>
#include <vector>

namespace souffle {

/**
 * Helper functions
 */
const std::string identifierToString(const AstQualifiedName& name) {
    std::stringstream ss;
    ss << name;
    return ss.str();
}

inline AstQualifiedName makeRelationName(
        const AstQualifiedName& orig, const std::string& type, int num = -1) {
    AstQualifiedName newName(identifierToString(orig));
    newName.append(type);
    if (num != -1) {
        newName.append((const std::string&)std::to_string(num));
    }

    return newName;
}

std::unique_ptr<AstRelation> makeInfoRelation(
<<<<<<< HEAD
        AstClause& originalClause, AstTranslationUnit& translationUnit) {
    AstQualifiedName name = makeRelationName(
            originalClause.getHead()->getQualifiedName(), "@info", originalClause.getClauseNum());
=======
        AstClause& originalClause, size_t originalClauseNum, AstTranslationUnit& translationUnit) {
    AstRelationIdentifier name =
            makeRelationName(originalClause.getHead()->getName(), "@info", originalClauseNum);
>>>>>>> 800f9b34

    // initialise info relation
    auto infoRelation = new AstRelation();
    infoRelation->setQualifiedName(name);
    // set qualifier to INFO_RELATION
    infoRelation->setQualifier(INFO_RELATION);

    // create new clause containing a single fact
    auto infoClause = new AstClause();
    auto infoClauseHead = new AstAtom();
    infoClauseHead->setQualifiedName(name);

<<<<<<< HEAD
    infoRelation->addAttribute(std::make_unique<AstAttribute>("clause_num", AstQualifiedName("number")));
    infoClauseHead->addArgument(std::make_unique<AstNumberConstant>(originalClause.getClauseNum()));
=======
    infoRelation->addAttribute(std::make_unique<AstAttribute>("clause_num", AstTypeIdentifier("number")));
    infoClauseHead->addArgument(std::make_unique<AstNumberConstant>(originalClauseNum));
>>>>>>> 800f9b34

    // add head relation as meta info
    std::vector<std::string> headVariables;

    // a method to stringify an AstArgument, translating functors and aggregates
    // keep a global counter of functor and aggregate numbers, which increment for each unique
    // functor/aggregate
    int functorNumber = 0;
    int aggregateNumber = 0;
    auto getArgInfo = [&](AstArgument* arg) -> std::string {
        if (auto* var = dynamic_cast<AstVariable*>(arg)) {
            std::stringstream varName;
            var->print(varName);
            return varName.str();
        } else if (auto* constant = dynamic_cast<AstConstant*>(arg)) {
            std::stringstream constName;
            constant->print(constName);
            return constName.str();
        } else if (nullptr != dynamic_cast<AstUnnamedVariable*>(arg)) {
            return "_";
        } else if (nullptr != dynamic_cast<AstFunctor*>(arg)) {
            auto functorName = "functor_" + std::to_string(functorNumber);
            functorNumber++;
            return functorName;
        } else if (nullptr != dynamic_cast<AstAggregator*>(arg)) {
            auto aggregateName = "agg_" + std::to_string(aggregateNumber);
            aggregateNumber++;
            return aggregateName;
        }
        assert(false && "Unhandled argument type");
    };

    // add head arguments
    for (auto& arg : originalClause.getHead()->getArguments()) {
        headVariables.push_back(getArgInfo(arg));
    }

    // join variables in the head with commas
    std::stringstream headVariableString;
    headVariableString << join(headVariables, ",");

    // add an attribute to infoRelation for the head of clause
    infoRelation->addAttribute(
            std::make_unique<AstAttribute>(std::string("head_vars"), AstQualifiedName("symbol")));
    infoClauseHead->addArgument(
            std::make_unique<AstStringConstant>(translationUnit.getSymbolTable(), headVariableString.str()));

    // visit all body literals and add to info clause head
    for (size_t i = 0; i < originalClause.getBodyLiterals().size(); i++) {
        auto lit = originalClause.getBodyLiterals()[i];
        const AstAtomLiteral* atomLit = dynamic_cast<AstAtomLiteral*>(lit);
        const AstAtom* atom = nullptr;
        if (atomLit != nullptr) {
            atom = atomLit->getAtom();
        }

        // add an attribute for atoms and binary constraints
        if (atom != nullptr || dynamic_cast<AstBinaryConstraint*>(lit) != nullptr) {
            infoRelation->addAttribute(std::make_unique<AstAttribute>(
                    std::string("rel_") + std::to_string(i), AstQualifiedName("symbol")));
        }

        if (atom != nullptr) {
            std::string relName = identifierToString(atom->getQualifiedName());

            // for an atom, add its name and variables (converting aggregates to variables)
            if (dynamic_cast<AstAtom*>(lit) != nullptr) {
                std::string atomDescription = relName;

                for (auto& arg : atom->getArguments()) {
                    atomDescription.append("," + getArgInfo(arg));
                }

                infoClauseHead->addArgument(std::make_unique<AstStringConstant>(
                        translationUnit.getSymbolTable(), atomDescription));
                // for a negation, add a marker with the relation name
            } else if (dynamic_cast<AstNegation*>(lit) != nullptr) {
                infoClauseHead->addArgument(std::make_unique<AstStringConstant>(
                        translationUnit.getSymbolTable(), ("!" + relName)));
            }
            // for a constraint, add the constraint symbol and LHS and RHS
        } else if (auto con = dynamic_cast<AstBinaryConstraint*>(lit)) {
            std::string constraintDescription = toBinaryConstraintSymbol(con->getOperator());

            constraintDescription.append("," + getArgInfo(con->getLHS()));
            constraintDescription.append("," + getArgInfo(con->getRHS()));

            infoClauseHead->addArgument(std::make_unique<AstStringConstant>(
                    translationUnit.getSymbolTable(), constraintDescription));
        }
    }

    // generate and add clause representation
    std::stringstream ss;
    originalClause.print(ss);

    infoRelation->addAttribute(std::make_unique<AstAttribute>("clause_repr", AstQualifiedName("symbol")));
    infoClauseHead->addArgument(
            std::make_unique<AstStringConstant>(translationUnit.getSymbolTable(), ss.str()));

    // set clause head and add clause to info relation
    infoClause->setHead(std::unique_ptr<AstAtom>(infoClauseHead));
    infoRelation->addClause(std::unique_ptr<AstClause>(infoClause));

    return std::unique_ptr<AstRelation>(infoRelation);
}

/** Transform eqrel relations to explicitly define equivalence relations */
void transformEqrelRelation(AstRelation& rel) {
    assert(rel.getRepresentation() == RelationRepresentation::EQREL &&
            "attempting to transform non-eqrel relation");
    assert(rel.getArity() == 2 && "eqrel relation not binary");

    rel.setQualifier(rel.getQualifier() - EQREL_RELATION + BTREE_RELATION);

    // transitivity
    // transitive clause: A(x, z) :- A(x, y), A(y, z).
    auto transitiveClause = new AstClause();
    auto transitiveClauseHead = new AstAtom(rel.getQualifiedName());
    transitiveClauseHead->addArgument(std::make_unique<AstVariable>("x"));
    transitiveClauseHead->addArgument(std::make_unique<AstVariable>("z"));

    auto transitiveClauseBody = new AstAtom(rel.getQualifiedName());
    transitiveClauseBody->addArgument(std::make_unique<AstVariable>("x"));
    transitiveClauseBody->addArgument(std::make_unique<AstVariable>("y"));

    auto transitiveClauseBody2 = new AstAtom(rel.getQualifiedName());
    transitiveClauseBody2->addArgument(std::make_unique<AstVariable>("y"));
    transitiveClauseBody2->addArgument(std::make_unique<AstVariable>("z"));

    transitiveClause->setHead(std::unique_ptr<AstAtom>(transitiveClauseHead));
    transitiveClause->addToBody(std::unique_ptr<AstLiteral>(transitiveClauseBody));
    transitiveClause->addToBody(std::unique_ptr<AstLiteral>(transitiveClauseBody2));
    rel.addClause(std::unique_ptr<AstClause>(transitiveClause));

    // symmetric
    // symmetric clause: A(x, y) :- A(y, x).
    auto symClause = new AstClause();
    auto symClauseHead = new AstAtom(rel.getQualifiedName());
    symClauseHead->addArgument(std::make_unique<AstVariable>("x"));
    symClauseHead->addArgument(std::make_unique<AstVariable>("y"));

    auto symClauseBody = new AstAtom(rel.getQualifiedName());
    symClauseBody->addArgument(std::make_unique<AstVariable>("y"));
    symClauseBody->addArgument(std::make_unique<AstVariable>("x"));

    symClause->setHead(std::unique_ptr<AstAtom>(symClauseHead));
    symClause->addToBody(std::unique_ptr<AstLiteral>(symClauseBody));
    rel.addClause(std::unique_ptr<AstClause>(symClause));

    // reflexivity
    // reflexive clause: A(x, x) :- A(x, _).
    auto reflexiveClause = new AstClause();
    auto reflexiveClauseHead = new AstAtom(rel.getQualifiedName());
    reflexiveClauseHead->addArgument(std::make_unique<AstVariable>("x"));
    reflexiveClauseHead->addArgument(std::make_unique<AstVariable>("x"));

    auto reflexiveClauseBody = new AstAtom(rel.getQualifiedName());
    reflexiveClauseBody->addArgument(std::make_unique<AstVariable>("x"));
    reflexiveClauseBody->addArgument(std::make_unique<AstUnnamedVariable>());

    reflexiveClause->setHead(std::unique_ptr<AstAtom>(reflexiveClauseHead));
    reflexiveClause->addToBody(std::unique_ptr<AstLiteral>(reflexiveClauseBody));
    rel.addClause(std::unique_ptr<AstClause>(reflexiveClause));
}

bool ProvenanceTransformer::transformSubtreeHeights(AstTranslationUnit& translationUnit) {
    static auto program = translationUnit.getProgram();
    const auto& auxArityAnalysis = *translationUnit.getAnalysis<AuxiliaryArity>();

    // get next level number
    auto getNextLevelNumber = [&](std::vector<AstArgument*> levels) {
        if (levels.empty()) {
            return static_cast<AstArgument*>(new AstNumberConstant(0));
        }

        if (levels.size() == 1) {
            return static_cast<AstArgument*>(new AstIntrinsicFunctor(FunctorOp::ADD,
                    std::unique_ptr<AstArgument>(levels[0]), std::make_unique<AstNumberConstant>(1)));
        }

        auto currentMax = new AstIntrinsicFunctor(FunctorOp::MAX, std::unique_ptr<AstArgument>(levels[0]),
                std::unique_ptr<AstArgument>(levels[1]));

        for (size_t i = 2; i < levels.size(); i++) {
            currentMax = new AstIntrinsicFunctor(FunctorOp::MAX, std::unique_ptr<AstArgument>(currentMax),
                    std::unique_ptr<AstArgument>(levels[i]));
        }

        return static_cast<AstArgument*>(new AstIntrinsicFunctor(FunctorOp::ADD,
                std::unique_ptr<AstArgument>(currentMax), std::make_unique<AstNumberConstant>(1)));
    };

    for (auto relation : program->getRelations()) {
        if (relation->getRepresentation() == RelationRepresentation::EQREL) {
            // Explicitly expand eqrel relation
            transformEqrelRelation(*relation);
        }
    }

    for (auto relation : program->getRelations()) {
        // generate info relations for each clause
        // do this before all other transformations so that we record
        // the original rule without any instrumentation
        for (auto clause : relation->getClauses()) {
            if (!isFact(*clause)) {
                // add info relation
                program->addRelation(
                        makeInfoRelation(*clause, getClauseNum(program, clause), translationUnit));
            }
        }

        relation->addAttribute(
                std::make_unique<AstAttribute>(std::string("@rule_number"), AstQualifiedName("number")));
        relation->addAttribute(
                std::make_unique<AstAttribute>(std::string("@level_number"), AstQualifiedName("number")));
        for (size_t i = 0; i < auxArityAnalysis.getArity(relation) - 2; i++) {
            relation->addAttribute(std::make_unique<AstAttribute>(
                    std::string("@sublevel_number_" + std::to_string(i)), AstQualifiedName("number")));
        }
        for (auto clause : relation->getClauses()) {
            size_t clauseNum = getClauseNum(program, clause);
            std::function<std::unique_ptr<AstNode>(std::unique_ptr<AstNode>)> rewriter =
                    [&](std::unique_ptr<AstNode> node) -> std::unique_ptr<AstNode> {
                // add provenance columns

                if (auto atom = dynamic_cast<AstAtom*>(node.get())) {
                    // rule number
                    atom->addArgument(std::make_unique<AstUnnamedVariable>());
                    // max level
                    atom->addArgument(std::make_unique<AstUnnamedVariable>());
                    // level number
                    for (size_t i = 0; i < auxArityAnalysis.getArity(atom) - 2; i++) {
                        atom->addArgument(std::make_unique<AstUnnamedVariable>());
                    }
                } else if (auto neg = dynamic_cast<AstNegation*>(node.get())) {
                    auto atom = neg->getAtom();
                    // rule number
                    atom->addArgument(std::make_unique<AstUnnamedVariable>());
                    // max level
                    atom->addArgument(std::make_unique<AstUnnamedVariable>());
                    // level number
                    for (size_t i = 0; i < auxArityAnalysis.getArity(atom) - 2; i++) {
                        atom->addArgument(std::make_unique<AstUnnamedVariable>());
                    }
                }

                // otherwise - apply mapper recursively
                node->apply(makeLambdaAstMapper(rewriter));
                return node;
            };

            // add unnamed vars to each atom nested in arguments of head
            clause->getHead()->apply(makeLambdaAstMapper(rewriter));

            // if fact, level number is 0
            if (isFact(*clause)) {
                clause->getHead()->addArgument(std::make_unique<AstNumberConstant>(0));
                for (size_t i = 0; i < auxArityAnalysis.getArity(relation) - 1; i++) {
                    clause->getHead()->addArgument(std::make_unique<AstNumberConstant>(0));
                }
            } else {
                std::vector<AstArgument*> bodyLevels;

                for (size_t i = 0; i < clause->getBodyLiterals().size(); i++) {
                    auto lit = clause->getBodyLiterals()[i];

                    // add unnamed vars to each atom nested in arguments of lit
                    lit->apply(makeLambdaAstMapper(rewriter));

                    // add provenance columns to lit; first rule num, then level nums
                    if (auto atom = dynamic_cast<AstAtom*>(lit)) {
                        // rule num
                        atom->addArgument(std::make_unique<AstUnnamedVariable>());
                        atom->addArgument(
                                std::make_unique<AstVariable>("@level_number_" + std::to_string(i)));
                        // level nums
                        for (size_t j = 0; j < auxArityAnalysis.getArity(atom) - 2; j++) {
                            atom->addArgument(std::make_unique<AstUnnamedVariable>());
                        }
                        bodyLevels.push_back(new AstVariable("@level_number_" + std::to_string(i)));
                    }
                }

                // add provenance columns to head lit
                // rule number
                clause->getHead()->addArgument(std::make_unique<AstNumberConstant>(clauseNum));
                // max level
                clause->getHead()->addArgument(std::unique_ptr<AstArgument>(getNextLevelNumber(bodyLevels)));
                // level numbers
                size_t numAtoms = getBodyLiterals<AstAtom>(*clause).size();
                for (size_t j = 0; j < numAtoms; j++) {
                    clause->getHead()->addArgument(
                            std::make_unique<AstVariable>("@level_number_" + std::to_string(j)));
                }
                for (size_t j = numAtoms; j < auxArityAnalysis.getArity(relation) - 2; j++) {
                    clause->getHead()->addArgument(std::make_unique<AstNumberConstant>(-1));
                }
            }
        }
    }
    return true;
}

bool ProvenanceTransformer::transformMaxHeight(AstTranslationUnit& translationUnit) {
    auto program = translationUnit.getProgram();

    // get next level number
    auto getNextLevelNumber = [&](std::vector<AstArgument*> levels) {
        if (levels.empty()) {
            return static_cast<AstArgument*>(new AstNumberConstant(0));
        }

        if (levels.size() == 1) {
            return static_cast<AstArgument*>(new AstIntrinsicFunctor(FunctorOp::ADD,
                    std::unique_ptr<AstArgument>(levels[0]), std::make_unique<AstNumberConstant>(1)));
        }

        auto currentMax = new AstIntrinsicFunctor(FunctorOp::MAX, std::unique_ptr<AstArgument>(levels[0]),
                std::unique_ptr<AstArgument>(levels[1]));

        for (size_t i = 2; i < levels.size(); i++) {
            currentMax = new AstIntrinsicFunctor(FunctorOp::MAX, std::unique_ptr<AstArgument>(currentMax),
                    std::unique_ptr<AstArgument>(levels[i]));
        }

        return static_cast<AstArgument*>(new AstIntrinsicFunctor(FunctorOp::ADD,
                std::unique_ptr<AstArgument>(currentMax), std::make_unique<AstNumberConstant>(1)));
    };

    for (auto relation : program->getRelations()) {
        if (relation->getRepresentation() == RelationRepresentation::EQREL) {
            // Explicitly expand eqrel relation
            transformEqrelRelation(*relation);
        }
    }

    for (auto relation : program->getRelations()) {
        // generate info relations for each clause
        // do this before all other transformations so that we record
        // the original rule without any instrumentation
        for (auto clause : relation->getClauses()) {
            if (!isFact(*clause)) {
                // add info relation
                program->addRelation(
                        makeInfoRelation(*clause, getClauseNum(program, clause), translationUnit));
            }
        }

        relation->addAttribute(
                std::make_unique<AstAttribute>(std::string("@rule_number"), AstQualifiedName("number")));
        relation->addAttribute(
                std::make_unique<AstAttribute>(std::string("@level_number"), AstQualifiedName("number")));

        for (auto clause : relation->getClauses()) {
            size_t clauseNum = getClauseNum(program, clause);

            // mapper to add two provenance columns to atoms
            struct M : public AstNodeMapper {
                using AstNodeMapper::operator();

                std::unique_ptr<AstNode> operator()(std::unique_ptr<AstNode> node) const override {
                    // add provenance columns
                    if (auto atom = dynamic_cast<AstAtom*>(node.get())) {
                        atom->addArgument(std::make_unique<AstUnnamedVariable>());
                        atom->addArgument(std::make_unique<AstUnnamedVariable>());
                    } else if (auto neg = dynamic_cast<AstNegation*>(node.get())) {
                        auto atom = neg->getAtom();
                        atom->addArgument(std::make_unique<AstUnnamedVariable>());
                        atom->addArgument(std::make_unique<AstUnnamedVariable>());
                    }

                    // otherwise - apply mapper recursively
                    node->apply(*this);
                    return node;
                }
            };

            // add unnamed vars to each atom nested in arguments of head
            clause->getHead()->apply(M());

            // if fact, level number is 0
            if (isFact(*clause)) {
                clause->getHead()->addArgument(std::make_unique<AstNumberConstant>(0));
                clause->getHead()->addArgument(std::make_unique<AstNumberConstant>(0));
            } else {
                std::vector<AstArgument*> bodyLevels;

                for (size_t i = 0; i < clause->getBodyLiterals().size(); i++) {
                    auto lit = clause->getBodyLiterals()[i];

                    // add unnamed vars to each atom nested in arguments of lit
                    lit->apply(M());

                    // add two provenance columns to lit; first is rule num, second is level num
                    if (auto atom = dynamic_cast<AstAtom*>(lit)) {
                        atom->addArgument(std::make_unique<AstUnnamedVariable>());
                        atom->addArgument(std::make_unique<AstVariable>("@level_num_" + std::to_string(i)));
                        bodyLevels.push_back(new AstVariable("@level_num_" + std::to_string(i)));
                    }
                }

                // add two provenance columns to head lit
                clause->getHead()->addArgument(std::make_unique<AstNumberConstant>(clauseNum));
                clause->getHead()->addArgument(std::unique_ptr<AstArgument>(getNextLevelNumber(bodyLevels)));
            }
        }
    }
    return true;
}

bool ProvenanceTransformer::transform(AstTranslationUnit& translationUnit) {
    if (Global::config().get("provenance") == "subtreeHeights") {
        return ProvenanceTransformer::transformSubtreeHeights(translationUnit);
    } else {
        return ProvenanceTransformer::transformMaxHeight(translationUnit);
    }
}

}  // end of namespace souffle<|MERGE_RESOLUTION|>--- conflicted
+++ resolved
@@ -63,15 +63,9 @@
 }
 
 std::unique_ptr<AstRelation> makeInfoRelation(
-<<<<<<< HEAD
-        AstClause& originalClause, AstTranslationUnit& translationUnit) {
-    AstQualifiedName name = makeRelationName(
-            originalClause.getHead()->getQualifiedName(), "@info", originalClause.getClauseNum());
-=======
         AstClause& originalClause, size_t originalClauseNum, AstTranslationUnit& translationUnit) {
     AstRelationIdentifier name =
-            makeRelationName(originalClause.getHead()->getName(), "@info", originalClauseNum);
->>>>>>> 800f9b34
+            makeRelationName(originalClause.getHead()->getQualifiedName(), "@info", originalClauseNum);
 
     // initialise info relation
     auto infoRelation = new AstRelation();
@@ -84,13 +78,8 @@
     auto infoClauseHead = new AstAtom();
     infoClauseHead->setQualifiedName(name);
 
-<<<<<<< HEAD
     infoRelation->addAttribute(std::make_unique<AstAttribute>("clause_num", AstQualifiedName("number")));
-    infoClauseHead->addArgument(std::make_unique<AstNumberConstant>(originalClause.getClauseNum()));
-=======
-    infoRelation->addAttribute(std::make_unique<AstAttribute>("clause_num", AstTypeIdentifier("number")));
     infoClauseHead->addArgument(std::make_unique<AstNumberConstant>(originalClauseNum));
->>>>>>> 800f9b34
 
     // add head relation as meta info
     std::vector<std::string> headVariables;
