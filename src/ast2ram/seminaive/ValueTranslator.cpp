/*
 * Souffle - A Datalog Compiler
 * Copyright (c) 2020 The Souffle Developers. All rights reserved
 * Licensed under the Universal Permissive License v 1.0 as shown at:
 * - https://opensource.org/licenses/UPL
 * - <souffle root>/licenses/SOUFFLE-UPL.txt
 */

/************************************************************************
 *
 * @file ValueTranslator.cpp
 *
 ***********************************************************************/

#include "ast2ram/seminaive/ValueTranslator.h"
#include "ast/IntrinsicFunctor.h"
#include "ast/NumericConstant.h"
#include "ast/RecordInit.h"
#include "ast/StringConstant.h"
#include "ast/UserDefinedFunctor.h"
#include "ast/analysis/Functor.h"
#include "ast2ram/utility/TranslatorContext.h"
#include "ast2ram/utility/Utils.h"
#include "ast2ram/utility/ValueIndex.h"
#include "ram/AutoIncrement.h"
#include "ram/FloatConstant.h"
#include "ram/IntrinsicOperator.h"
#include "ram/PackRecord.h"
#include "ram/SignedConstant.h"
#include "ram/StringConstant.h"
#include "ram/SubroutineArgument.h"
#include "ram/TupleElement.h"
#include "ram/UndefValue.h"
#include "ram/UnsignedConstant.h"
#include "ram/UserDefinedOperator.h"
#include "ram/utility/Utils.h"
#include "souffle/utility/StringUtil.h"

namespace souffle::ast2ram::seminaive {

Own<ram::Expression> ValueTranslator::translateValue(const ast::Argument* arg) {
    assert(arg != nullptr && "arg should be defined");
    return ValueTranslator(context, index)(*arg);
}

Own<ram::Expression> ValueTranslator::visit_(type_identity<ast::Variable>, const ast::Variable& var) {
    assert(index.isDefined(var.getName()) && "variable not grounded");
    return makeRamTupleElement(index.getDefinitionPoint(var.getName()));
}

Own<ram::Expression> ValueTranslator::visit_(
        type_identity<ast::UnnamedVariable>, const ast::UnnamedVariable&) {
    return mk<ram::UndefValue>();
}

Own<ram::Expression> ValueTranslator::visit_(
        type_identity<ast::NumericConstant>, const ast::NumericConstant& c) {
    switch (context.getInferredNumericConstantType(&c)) {
        case ast::NumericConstant::Type::Int:
            return mk<ram::SignedConstant>(RamSignedFromString(c.getConstant(), nullptr, 0));
        case ast::NumericConstant::Type::Uint:
            return mk<ram::UnsignedConstant>(RamUnsignedFromString(c.getConstant(), nullptr, 0));
        case ast::NumericConstant::Type::Float:
            return mk<ram::FloatConstant>(RamFloatFromString(c.getConstant()));
    }

    fatal("unexpected numeric constant type");
}

<<<<<<< HEAD
Own<ram::Expression> ValueTranslator::visitStringConstant(const ast::StringConstant& c) {
    return mk<ram::StringConstant>(c.getConstant());
=======
Own<ram::Expression> ValueTranslator::visit_(
        type_identity<ast::StringConstant>, const ast::StringConstant& c) {
    return mk<ram::SignedConstant>(symbolTable.lookup(c.getConstant()));
>>>>>>> 238d4a38
}

Own<ram::Expression> ValueTranslator::visit_(type_identity<ast::NilConstant>, const ast::NilConstant&) {
    return mk<ram::SignedConstant>(0);
}

Own<ram::Expression> ValueTranslator::visit_(type_identity<ast::TypeCast>, const ast::TypeCast& typeCast) {
    return translateValue(typeCast.getValue());
}

Own<ram::Expression> ValueTranslator::visit_(
        type_identity<ast::IntrinsicFunctor>, const ast::IntrinsicFunctor& inf) {
    VecOwn<ram::Expression> values;
    for (const auto& cur : inf.getArguments()) {
        values.push_back(translateValue(cur));
    }

    if (ast::analysis::FunctorAnalysis::isMultiResult(inf)) {
        return makeRamTupleElement(index.getGeneratorLoc(inf));
    } else {
        return mk<ram::IntrinsicOperator>(context.getOverloadedFunctorOp(&inf), std::move(values));
    }
}

Own<ram::Expression> ValueTranslator::visit_(
        type_identity<ast::UserDefinedFunctor>, const ast::UserDefinedFunctor& udf) {
    VecOwn<ram::Expression> values;
    for (const auto& cur : udf.getArguments()) {
        values.push_back(translateValue(cur));
    }
    auto returnType = context.getFunctorReturnType(&udf);
    auto argTypes = context.getFunctorArgTypes(udf);
    return mk<ram::UserDefinedOperator>(
            udf.getName(), argTypes, returnType, context.isStatefulFunctor(&udf), std::move(values));
}

Own<ram::Expression> ValueTranslator::visit_(type_identity<ast::Counter>, const ast::Counter&) {
    return mk<ram::AutoIncrement>();
}

Own<ram::Expression> ValueTranslator::visit_(type_identity<ast::RecordInit>, const ast::RecordInit& init) {
    VecOwn<ram::Expression> values;
    for (const auto& cur : init.getArguments()) {
        values.push_back(translateValue(cur));
    }
    return mk<ram::PackRecord>(std::move(values));
}

Own<ram::Expression> ValueTranslator::visit_(type_identity<ast::BranchInit>, const ast::BranchInit& adt) {
    auto branchId = context.getADTBranchId(&adt);

    // Enums are straight forward
    if (context.isADTEnum(&adt)) {
        return mk<ram::SignedConstant>(branchId);
    }

    // Otherwise, will be a record
    VecOwn<ram::Expression> finalRecordValues;

    // First field is the branch ID
    finalRecordValues.push_back(mk<ram::SignedConstant>(branchId));

    // Translate branch arguments
    VecOwn<ram::Expression> branchValues;
    for (const auto* arg : adt.getArguments()) {
        branchValues.push_back(translateValue(arg));
    }

    // Branch is stored either as [branch_id, [arguments]],
    // or [branch_id, argument] in case of a single argument.
    if (branchValues.size() != 1) {
        finalRecordValues.push_back(mk<ram::PackRecord>(std::move(branchValues)));
    } else {
        finalRecordValues.push_back(std::move(branchValues.at(0)));
    }

    // Final result is a pack operation
    return mk<ram::PackRecord>(std::move(finalRecordValues));
}

Own<ram::Expression> ValueTranslator::visit_(type_identity<ast::Aggregator>, const ast::Aggregator& agg) {
    // here we look up the location the aggregation result gets bound
    return makeRamTupleElement(index.getGeneratorLoc(agg));
}

}  // namespace souffle::ast2ram::seminaive<|MERGE_RESOLUTION|>--- conflicted
+++ resolved
@@ -67,14 +67,9 @@
     fatal("unexpected numeric constant type");
 }
 
-<<<<<<< HEAD
-Own<ram::Expression> ValueTranslator::visitStringConstant(const ast::StringConstant& c) {
-    return mk<ram::StringConstant>(c.getConstant());
-=======
 Own<ram::Expression> ValueTranslator::visit_(
         type_identity<ast::StringConstant>, const ast::StringConstant& c) {
-    return mk<ram::SignedConstant>(symbolTable.lookup(c.getConstant()));
->>>>>>> 238d4a38
+    return mk<ram::StringConstant>(c.getConstant());
 }
 
 Own<ram::Expression> ValueTranslator::visit_(type_identity<ast::NilConstant>, const ast::NilConstant&) {
