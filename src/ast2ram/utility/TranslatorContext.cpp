/*
 * Souffle - A Datalog Compiler
 * Copyright (c) 2020 The Souffle Developers. All rights reserved
 * Licensed under the Universal Permissive License v 1.0 as shown at:
 * - https://opensource.org/licenses/UPL
 * - <souffle root>/licenses/SOUFFLE-UPL.txt
 */

/************************************************************************
 *
 * @file TranslatorContext.cpp
 *
 ***********************************************************************/

#include "ast2ram/utility/TranslatorContext.h"
#include "Global.h"
#include "ast/Atom.h"
#include "ast/BranchInit.h"
#include "ast/Directive.h"
#include "ast/QualifiedName.h"
#include "ast/SubsumptiveClause.h"
#include "ast/TranslationUnit.h"
#include "ast/analysis/Functor.h"
#include "ast/analysis/IOType.h"
#include "ast/analysis/RecursiveClauses.h"
#include "ast/analysis/RelationSchedule.h"
#include "ast/analysis/SCCGraph.h"
#include "ast/analysis/UniqueKeys.h"
#include "ast/analysis/typesystem/PolymorphicObjects.h"
#include "ast/analysis/typesystem/SumTypeBranches.h"
#include "ast/analysis/typesystem/Type.h"
#include "ast/analysis/typesystem/TypeEnvironment.h"
#include "ast/analysis/typesystem/TypeSystem.h"
#include "ast/utility/SipsMetric.h"
#include "ast/utility/Utils.h"
#include "ast2ram/ClauseTranslator.h"
#include "ast2ram/ConstraintTranslator.h"
#include "ast2ram/ValueTranslator.h"
#include "ast2ram/provenance/TranslationStrategy.h"
#include "ast2ram/seminaive/TranslationStrategy.h"
#include "ram/Condition.h"
#include "ram/Expression.h"
#include "ram/Statement.h"
#include "souffle/utility/FunctionalUtil.h"
#include "souffle/utility/StringUtil.h"
#include <set>

namespace souffle::ast2ram {

TranslatorContext::TranslatorContext(const ast::TranslationUnit& tu) {
    program = &tu.getProgram();

    // Set up analyses
    functorAnalysis = &tu.getAnalysis<ast::analysis::FunctorAnalysis>();
    recursiveClauses = &tu.getAnalysis<ast::analysis::RecursiveClausesAnalysis>();
    sccGraph = &tu.getAnalysis<ast::analysis::SCCGraphAnalysis>();
    relationSchedule = &tu.getAnalysis<ast::analysis::RelationScheduleAnalysis>();
    ioType = &tu.getAnalysis<ast::analysis::IOTypeAnalysis>();
    typeAnalysis = &tu.getAnalysis<ast::analysis::TypeAnalysis>();
    typeEnv = &tu.getAnalysis<ast::analysis::TypeEnvironmentAnalysis>().getTypeEnvironment();
    sumTypeBranches = &tu.getAnalysis<ast::analysis::SumTypeBranchesAnalysis>();
    polyAnalysis = &tu.getAnalysis<ast::analysis::PolymorphicObjectsAnalysis>();
    uniqueKeysAnalysis = &tu.getAnalysis<ast::analysis::UniqueKeysAnalysis>();

    // Set up clause nums
    for (const ast::Relation* rel : program->getRelations()) {
        std::size_t count = 1;
        for (auto&& clause : program->getClauses(*rel)) {
            if (isFact(*clause)) {
                clauseNums[clause] = 0;
            }
            clauseNums[clause] = count++;
        }
    }

    // Set up SIPS metric
    std::string sipsChosen = "all-bound";
    if (Global::config().has("RamSIPS")) {
        sipsChosen = Global::config().get("RamSIPS");
    }
    sipsMetric = ast::SipsMetric::create(sipsChosen, tu);

    // Set up the correct strategy
    if (Global::config().has("provenance")) {
        translationStrategy = mk<provenance::TranslationStrategy>();
    } else {
        translationStrategy = mk<seminaive::TranslationStrategy>();
    }
}

TranslatorContext::~TranslatorContext() = default;

bool TranslatorContext::isRecursiveClause(const ast::Clause* clause) const {
    return recursiveClauses->recursive(clause);
}

std::size_t TranslatorContext::getClauseNum(const ast::Clause* clause) const {
    assert(contains(clauseNums, clause) && "clause num should exist for all clauses");
    return clauseNums.at(clause);
}

std::string TranslatorContext::getAttributeTypeQualifier(const ast::QualifiedName& name) const {
    return getTypeQualifier(typeEnv->getType(name));
}

std::size_t TranslatorContext::getNumberOfSCCs() const {
    return sccGraph->getNumberOfSCCs();
}

bool TranslatorContext::isRecursiveSCC(std::size_t scc) const {
    return sccGraph->isRecursive(scc);
}

std::vector<ast::Directive*> TranslatorContext::getStoreDirectives(const ast::QualifiedName& name) const {
    return filter(program->getDirectives(name), [&](const ast::Directive* dir) {
        return dir->getType() == ast::DirectiveType::printsize ||
               dir->getType() == ast::DirectiveType::output;
    });
}

std::vector<ast::Directive*> TranslatorContext::getLoadDirectives(const ast::QualifiedName& name) const {
    return filter(program->getDirectives(name),
            [&](const ast::Directive* dir) { return dir->getType() == ast::DirectiveType::input; });
}

bool TranslatorContext::hasSizeLimit(const ast::Relation* relation) const {
    return ioType->isLimitSize(relation);
}

std::size_t TranslatorContext::getSizeLimit(const ast::Relation* relation) const {
    assert(hasSizeLimit(relation) && "relation does not have a size limit");
    return ioType->getLimitSize(relation);
}

ast::RelationSet TranslatorContext::getRelationsInSCC(std::size_t scc) const {
    return sccGraph->getInternalRelations(scc);
}

ast::RelationSet TranslatorContext::getInputRelationsInSCC(std::size_t scc) const {
    return sccGraph->getInternalInputRelations(scc);
}

ast::RelationSet TranslatorContext::getOutputRelationsInSCC(std::size_t scc) const {
    return sccGraph->getInternalOutputRelations(scc);
}

<<<<<<< HEAD
ast::RelationSet TranslatorContext::getExpiredRelations(std::size_t scc) const {
=======
VecOwn<ram::Statement> TranslatorContext::getRecursiveUniqueKeyStatementsInSCC(std::size_t scc) const {
    VecOwn<ram::Statement> res;
    for (auto&& s : uniqueKeysAnalysis->getUniqueKeyStatementsInSCC(scc)) {
        if (s->isRecursiveRelation()) {
            res.push_back(clone(s));
        }
    }
    return res;
}

VecOwn<ram::Statement> TranslatorContext::getNonRecursiveUniqueKeyStatementsInSCC(std::size_t scc) const {
    VecOwn<ram::Statement> res;
    for (auto&& s : uniqueKeysAnalysis->getUniqueKeyStatementsInSCC(scc)) {
        if (!s->isRecursiveRelation()) {
            res.push_back(clone(s));
        }
    }
    return res;
}

std::set<const ast::Relation*> TranslatorContext::getExpiredRelations(std::size_t scc) const {
>>>>>>> ae7f6a0b
    return relationSchedule->schedule().at(scc).expired();
}

bool TranslatorContext::hasSubsumptiveClause(const ast::QualifiedName& name) const {
    for (const auto* clause : getProgram()->getClauses(name)) {
        if (isA<ast::SubsumptiveClause>(clause)) {
            return true;
        }
    }
    return false;
}

TypeAttribute TranslatorContext::getFunctorReturnTypeAttribute(const ast::Functor& functor) const {
    return typeAnalysis->getFunctorReturnTypeAttribute(functor);
}

TypeAttribute TranslatorContext::getFunctorParamTypeAtribute(
        const ast::Functor& functor, std::size_t idx) const {
    return typeAnalysis->getFunctorParamTypeAttribute(functor, idx);
}

std::vector<TypeAttribute> TranslatorContext::getFunctorParamTypeAtributes(
        const ast::UserDefinedFunctor& udf) const {
    return typeAnalysis->getFunctorParamTypeAttributes(udf);
}

bool TranslatorContext::isStatefulFunctor(const ast::UserDefinedFunctor& udf) const {
    return functorAnalysis->isStatefulFunctor(udf);
}

ast::NumericConstant::Type TranslatorContext::getInferredNumericConstantType(
        const ast::NumericConstant& nc) const {
    return polyAnalysis->getInferredType(nc);
}

AggregateOp TranslatorContext::getOverloadedAggregatorOperator(const ast::Aggregator& aggr) const {
    return polyAnalysis->getOverloadedOperator(aggr);
}

BinaryConstraintOp TranslatorContext::getOverloadedBinaryConstraintOperator(
        const ast::BinaryConstraint& bc) const {
    return polyAnalysis->getOverloadedOperator(bc);
}

FunctorOp TranslatorContext::getOverloadedFunctorOp(const ast::IntrinsicFunctor& inf) const {
    return polyAnalysis->getOverloadedFunctionOp(inf);
}

bool TranslatorContext::isADTEnum(const ast::BranchInit* adt) const {
    return ast::analysis::isADTEnum(sumTypeBranches->unsafeGetType(adt->getBranchName()));
}

int TranslatorContext::getADTBranchId(const ast::BranchInit* adt) const {
    const auto& type = sumTypeBranches->unsafeGetType(adt->getBranchName());
    const auto& branches = type.getBranches();
    ast::analysis::AlgebraicDataType::Branch searchDummy{adt->getBranchName(), {}};
    auto iterToBranch = std::lower_bound(branches.begin(), branches.end(), searchDummy,
            [](const ast::analysis::AlgebraicDataType::Branch& left,
                    const ast::analysis::AlgebraicDataType::Branch& right) {
                return left.name < right.name;
            });
    return static_cast<int>(std::distance(std::begin(branches), iterToBranch));
}

bool TranslatorContext::isADTBranchSimple(const ast::BranchInit* adt) const {
    std::size_t arity = adt->getArguments().size();
    return arity <= 1;
}

Own<ram::Statement> TranslatorContext::translateNonRecursiveClause(
        const ast::Clause& clause, TranslationMode mode) const {
    auto clauseTranslator = Own<ClauseTranslator>(translationStrategy->createClauseTranslator(*this, mode));
    return clauseTranslator->translateNonRecursiveClause(clause);
}

Own<ram::Statement> TranslatorContext::translateRecursiveClause(const ast::Clause& clause,
        const ast::RelationSet& scc, std::size_t version, TranslationMode mode) const {
    auto clauseTranslator = Own<ClauseTranslator>(translationStrategy->createClauseTranslator(*this, mode));
    return clauseTranslator->translateRecursiveClause(clause, scc, version);
}

Own<ram::Expression> TranslatorContext::translateValue(
        const ValueIndex& index, const ast::Argument* arg) const {
    auto valueTranslator = Own<ValueTranslator>(translationStrategy->createValueTranslator(*this, index));
    return valueTranslator->translateValue(arg);
}

Own<ram::Condition> TranslatorContext::translateConstraint(
        const ValueIndex& index, const ast::Literal* lit) const {
    auto constraintTranslator =
            Own<ConstraintTranslator>(translationStrategy->createConstraintTranslator(*this, index));
    return constraintTranslator->translateConstraint(lit);
}

}  // namespace souffle::ast2ram<|MERGE_RESOLUTION|>--- conflicted
+++ resolved
@@ -144,9 +144,6 @@
     return sccGraph->getInternalOutputRelations(scc);
 }
 
-<<<<<<< HEAD
-ast::RelationSet TranslatorContext::getExpiredRelations(std::size_t scc) const {
-=======
 VecOwn<ram::Statement> TranslatorContext::getRecursiveUniqueKeyStatementsInSCC(std::size_t scc) const {
     VecOwn<ram::Statement> res;
     for (auto&& s : uniqueKeysAnalysis->getUniqueKeyStatementsInSCC(scc)) {
@@ -167,8 +164,7 @@
     return res;
 }
 
-std::set<const ast::Relation*> TranslatorContext::getExpiredRelations(std::size_t scc) const {
->>>>>>> ae7f6a0b
+ast::RelationSet TranslatorContext::getExpiredRelations(std::size_t scc) const {
     return relationSchedule->schedule().at(scc).expired();
 }
 
