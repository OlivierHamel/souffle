--- conflicted
+++ resolved
@@ -48,11 +48,7 @@
                 if (!std::equal(sortedConds.begin(), sortedConds.end(), condList.begin(),
                             [](Own<RamCondition>& a, Own<RamCondition>& b) { return *a == *b; })) {
                     changed = true;
-<<<<<<< HEAD
-                    node = std::make_unique<RamFilter>(Own<RamCondition>(toCondition(sortedConds)),
-=======
-                    node = mk<RamFilter>(std::unique_ptr<RamCondition>(toCondition(sortedConds)),
->>>>>>> b0bdb5b3
+                    node = mk<RamFilter>(Own<RamCondition>(toCondition(sortedConds)),
                             souffle::clone(&filter->getOperation()));
                 }
             }
