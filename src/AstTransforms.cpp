--- conflicted
+++ resolved
@@ -370,13 +370,8 @@
             for (const auto& cur : agg.getBodyLiterals()) {
                 aggClause->addToBody(std::unique_ptr<AstLiteral>(cur->clone()));
             }
-<<<<<<< HEAD
-            // find variables for which we need a grounding
-            for (const auto& argPair : getGroundedTerms(*aggClause)) {
-=======
             // find stuff for which we need a grounding
             for (const auto& argPair : getGroundedTerms(translationUnit, *aggClause)) {
->>>>>>> b9b5d3da
                 const auto* variable = dynamic_cast<const AstVariable*>(argPair.first);
                 bool variableIsGrounded = argPair.second;
                 // if it's not even a variable type or the term is grounded
