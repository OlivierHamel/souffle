/*
 * Souffle - A Datalog Compiler
 * Copyright (c) 2013, 2015, Oracle and/or its affiliates. All rights reserved
 * Licensed under the Universal Permissive License v 1.0 as shown at:
 * - https://opensource.org/licenses/UPL
 * - <souffle root>/licenses/SOUFFLE-UPL.txt
 */

/************************************************************************
 *
 * @file RamExecutor.cpp
 *
 * Defines entities capable of executing a RAM program.
 *
 ***********************************************************************/

#include <chrono>
#include <regex>
#include <unistd.h>
#include <algorithm>
#include <cmath>

#ifdef _OPENMP
#include <omp.h>
#endif

#include "RamTranslator.h"
#include "RamExecutor.h"
#include "RamVisitor.h"
#include "RamAutoIndex.h"
#include "RamLogger.h"
#include "AstRelation.h"
#include "BinaryOperator.h"

#include "AstVisitor.h"
#include "RuleScheduler.h"
#include "TypeSystem.h"
#include "RamData.h"

namespace souffle {

namespace {

    class EvalContext {

        std::vector<const RamDomain*> data;

    public:

        EvalContext(size_t size = 0) : data(size) {}

        const RamDomain*& operator[](size_t index) {
            return data[index];
        }

        const RamDomain* const & operator[](size_t index) const {
            return data[index];
        }

    };


    RamDomain eval(const RamValue& value, RamEnvironment& env, const EvalContext& ctxt = EvalContext()) {

        class Evaluator : public RamVisitor<RamDomain> {

            RamEnvironment& env;
            const EvalContext& ctxt;

        public:

            Evaluator(RamEnvironment& env, const EvalContext& ctxt)
                : env(env), ctxt(ctxt) {}

            // -- basics --
            RamDomain visitNumber(const RamNumber& num) {
                return num.getConstant();
            }

            RamDomain visitElementAccess(const RamElementAccess& access) {
                return ctxt[access.getLevel()][access.getElement()];
            }

            RamDomain visitAutoIncrement(const RamAutoIncrement& inc) {
                return env.incCounter();
            }

            RamDomain visitBinaryOperator(const RamBinaryOperator& op) {
                switch(op.getOperator()) {

                // arithmetic
                case BinaryOp::ADD: return visit(op.getLHS()) + visit(op.getRHS());
                case BinaryOp::SUB: return visit(op.getLHS()) - visit(op.getRHS());
                case BinaryOp::MUL: return visit(op.getLHS()) * visit(op.getRHS());
                case BinaryOp::DIV: return visit(op.getLHS()) / visit(op.getRHS());
                case BinaryOp::EXP: return std::pow(visit(op.getLHS()), visit(op.getRHS()));
                case BinaryOp::MOD: return visit(op.getLHS()) % visit(op.getRHS());
                case BinaryOp::BAND: return visit(op.getLHS()) & visit(op.getRHS());
                case BinaryOp::BOR: return visit(op.getLHS()) | visit(op.getRHS());
                case BinaryOp::BXOR: return visit(op.getLHS()) ^ visit(op.getRHS());
                case BinaryOp::LAND: return visit(op.getLHS()) && visit(op.getRHS());
                case BinaryOp::LOR: return visit(op.getLHS()) || visit(op.getRHS());

                // strings
                case BinaryOp::CAT: {
                    RamDomain a = visit(op.getLHS());
                    RamDomain b = visit(op.getRHS());
                    const std::string& l = env.getSymbolTable().resolve(a);
                    const std::string& r = env.getSymbolTable().resolve(b);
                    return env.getSymbolTable().lookup((l + r).c_str());
                }
                default:
                    assert(0 && "unsupported operator");
                    return 0;
                }
            }

            RamDomain visitNegation(const RamNegation& op) {
                return -visit(op.getValue());
            }

            RamDomain visitComplement(const RamComplement& op) {
                return ~visit(op.getValue());
            }

            RamDomain visitNot(const RamNot& op) {
                return !visit(op.getValue());
            }

            RamDomain visitOrd(const RamOrd& op) {
                return visit(op.getSymbol());
            }


            // -- records --

            RamDomain visitPack(const RamPack& op) {
                auto values = op.getValues();
                auto arity = values.size();
                RamDomain data[arity];
                for(size_t i=0; i<arity; ++i) {
                    data[i] = visit(values[i]);
                }
                return pack(data, arity);
            }


            // -- safety net --

            RamDomain visitNode(const RamNode& node) {
                std::cout << "Unsupported node Type: " << typeid(node).name() << "\n";
                assert(false && "Unsupported Node Type!");
                return 0;
            }

        };

        // create and run evaluator
        return Evaluator(env, ctxt)(value);
    }

    RamDomain eval(const RamValue* value, RamEnvironment& env, const EvalContext& ctxt = EvalContext()) {
        return eval(*value, env, ctxt);
    }



    bool eval(const RamCondition& cond, RamEnvironment& env, const EvalContext& ctxt = EvalContext()) {

        class Evaluator : public RamVisitor<bool> {

            RamEnvironment& env;
            const EvalContext& ctxt;

        public:

            Evaluator(RamEnvironment& env, const EvalContext& ctxt)
                : env(env), ctxt(ctxt) {}

            // -- connectors operators --

            bool visitAnd(const RamAnd& a) {
                return visit(a.getLHS()) && visit(a.getRHS());
            }

            // -- relation operations --

            bool visitEmpty(const RamEmpty& empty) {
                return env.getRelation(empty.getRelation()).empty();
            }

            bool visitNotExists(const RamNotExists& ne) {
                const RamRelation& rel = env.getRelation(ne.getRelation());

                // construct the pattern tuple
                auto arity = rel.getArity();
                auto values = ne.getValues();

                // for total we use the exists test
                if (ne.isTotal()) {
                    RamDomain tuple[arity];
					for(size_t i=0;i<arity;i++) {
						tuple[i]= (values[i]) ? eval(values[i],env,ctxt) : MIN_RAM_DOMAIN;
					}

                    return !rel.exists(tuple);
                }

                // for partial we search for lower and upper boundaries
                RamDomain low[arity];
                RamDomain high[arity];
                for(size_t i=0;i<arity;i++) {
                    low[i]= (values[i]) ? eval(values[i],env,ctxt) : MIN_RAM_DOMAIN;
                    high[i]= (values[i]) ? low[i] : MAX_RAM_DOMAIN;
                }

                // obtain index
                auto idx = ne.getIndex();
                if (!idx) {
                    idx = rel.getIndex(ne.getKey());
                    ne.setIndex(idx);
                }

                auto range = idx->lowerUpperBound(low,high);
                return range.first == range.second;     // if there are none => done
            }

            // -- comparison operators --

            bool visitBinaryRelation(const RamBinaryRelation& relOp) {
                switch (relOp.getOperator()) {

                // comparison operators
                case BinaryRelOp::EQ: return eval(relOp.getLHS(),env,ctxt) == eval(relOp.getRHS(),env,ctxt);
                case BinaryRelOp::NE: return eval(relOp.getLHS(),env,ctxt) != eval(relOp.getRHS(),env,ctxt);
                case BinaryRelOp::LT: return eval(relOp.getLHS(),env,ctxt) < eval(relOp.getRHS(),env,ctxt);
                case BinaryRelOp::LE: return eval(relOp.getLHS(),env,ctxt) <= eval(relOp.getRHS(),env,ctxt);
                case BinaryRelOp::GT: return eval(relOp.getLHS(),env,ctxt) > eval(relOp.getRHS(),env,ctxt);
                case BinaryRelOp::GE: return eval(relOp.getLHS(),env,ctxt) >= eval(relOp.getRHS(),env,ctxt);

                // strings
                case BinaryRelOp::MATCH: {
                    RamDomain l = eval(relOp.getLHS(), env, ctxt);
                    RamDomain r = eval(relOp.getRHS(), env, ctxt);
                    const std::string& pattern = env.getSymbolTable().resolve(l);
                    const std::string& text = env.getSymbolTable().resolve(r);
                    bool result = false;
                    try {
                        result = std::regex_match(text, std::regex(pattern));
                    } catch(...) {
                        std::cerr << "warning: wrong pattern provided for match(\"" << pattern << "\",\"" << text << "\")\n";
                    }
                    return result;
                }
                case BinaryRelOp::CONTAINS: {
                    RamDomain l = eval(relOp.getLHS(), env, ctxt);
                    RamDomain r = eval(relOp.getRHS(), env, ctxt);
                    const std::string& pattern = env.getSymbolTable().resolve(l);
                    const std::string& text = env.getSymbolTable().resolve(r);
                    return text.find(pattern) != std::string::npos;
                }
                default:
                    assert(0 && "unsupported operator");
                    return 0;
                }
            }

            // -- safety net --

            bool visitNode(const RamNode& node) {
                std::cout << "Unsupported node Type: " << typeid(node).name() << "\n";
                assert(false && "Unsupported Node Type!");
                return 0;
            }

        };

        // run evaluator
        return Evaluator(env, ctxt)(cond);
    }

    void apply(const RamOperation& op, RamEnvironment& env) {

        class Interpreter : public RamVisitor<void> {

            RamEnvironment& env;
            EvalContext& ctxt;

        public:

            Interpreter(RamEnvironment& env, EvalContext& ctxt)
                : env(env), ctxt(ctxt) {}

            // -- Operations -----------------------------

            void visitSearch(const RamSearch& search) {

                // check condition
                auto condition = search.getCondition();
                if (condition && !eval(*condition, env, ctxt)) {
                    return;    // condition not valid => skip nested
                }

                // process nested
                visit(*search.getNestedOperation());
            }

            void visitScan(const RamScan& scan) {

                // get the targeted relation
                const RamRelation& rel = env.getRelation(scan.getRelation());

                // process full scan if no index is given
                if (scan.getRangeQueryColumns() == 0) {
                    // if scan is not binding anything => check for emptiness
                    if (scan.isPureExistenceCheck() && !rel.empty()) {
                        visitSearch(scan);
                        return;
                    }

                    // if scan is unrestricted => use simple iterator
                    for(const RamDomain* cur : rel) {
                        ctxt[scan.getLevel()]=cur;
                        visitSearch(scan);
                    }
                    return;
                }

                // create pattern tuple for range query
                auto arity = rel.getArity();
                RamDomain low[arity];
                RamDomain hig[arity];
                auto pattern = scan.getRangePattern();
                for(size_t i=0; i<arity; i++) {
                    if (pattern[i] != nullptr) {
                        low[i] = eval(pattern[i], env, ctxt);
                        hig[i] = low[i];
                    } else {
                        low[i] = MIN_RAM_DOMAIN;
                        hig[i] = MAX_RAM_DOMAIN;
                    }
                }

                // obtain index
                auto idx = scan.getIndex();
                if (!idx) {
                    idx = rel.getIndex(scan.getRangeQueryColumns());
                    scan.setIndex(idx);
                }

                // get iterator range
                auto range = idx->lowerUpperBound(low,hig);

                // if this scan is not binding anything ...
                if (scan.isPureExistenceCheck()) {
                    if (range.first != range.second) {
                        visitSearch(scan);
                    }
                    return;
                }

                // conduct range query
                for(auto ip=range.first;ip!=range.second;++ip) {
                    const RamDomain* data = *(ip);
                    ctxt[scan.getLevel()] = data;
                    visitSearch(scan);
                }
            }

            void visitLookup(const RamLookup& lookup) {

                // get reference
                RamDomain ref = ctxt[lookup.getReferenceLevel()][lookup.getReferencePosition()];

                // check for null
                if (isNull(ref)) return;

                // update environment variable
                auto arity = lookup.getArity();
                const RamDomain* tuple = unpack(ref,arity);

                // save reference to temporary value
                ctxt[lookup.getLevel()] = tuple;

                // run nested part - using base class visitor
                visitSearch(lookup);
            }

            void visitAggregate(const RamAggregate& aggregate) {
                // get the targeted relation
                const RamRelation& rel = env.getRelation(aggregate.getRelation());

                // initialize result
                RamDomain res = 0;
                switch(aggregate.getFunction()) {
                case RamAggregate::MIN: res = MAX_RAM_DOMAIN; break;
                case RamAggregate::MAX: res = MIN_RAM_DOMAIN; break;
                case RamAggregate::COUNT: res = 0; break;
                }

                // init temporary tuple for this level
                auto arity = rel.getArity();

                // get lower and upper boundaries for iteration
                const auto& pattern = aggregate.getPattern();
                RamDomain low[arity];
                RamDomain hig[arity];

                for(size_t i=0; i<arity; i++) {
                    if (pattern[i] != nullptr) {
                        low[i] = eval(pattern[i], env, ctxt);
                        hig[i] = low[i];
                    } else {
                        low[i] = MIN_RAM_DOMAIN;
                        hig[i] = MAX_RAM_DOMAIN;
                    }
                }

                // obtain index
                auto idx = aggregate.getIndex();
                if (!idx) {
                    idx = rel.getIndex(aggregate.getRangeQueryColumns());
                    aggregate.setIndex(idx);
                }

                // get iterator range
                auto range = idx->lowerUpperBound(low,hig);

                // check for emptiness
                if (aggregate.getFunction() != RamAggregate::COUNT) {
                    if (range.first == range.second) return;        // no elements => no min/max
                }

                // iterate through values
                for(auto ip=range.first;ip!=range.second;++ip) {

                    // link tuple
                    const RamDomain* data = *(ip);
                    ctxt[aggregate.getLevel()] = data;

                    // count is easy
                    if (aggregate.getFunction() == RamAggregate::COUNT) {
                        res++;
                        continue;
                    }

                    // aggregation is a bit more difficult

                    // eval target expression
                    RamDomain cur = eval(aggregate.getTargetExpression(), env, ctxt);

                    switch(aggregate.getFunction()) {
                    case RamAggregate::MIN: res = std::min(res,cur); break;
                    case RamAggregate::MAX: res = std::max(res,cur); break;
                    case RamAggregate::COUNT: res = 0; break;
                    }
                }

                // write result to environment
                RamDomain tuple[1];
                tuple[0] = res;
                ctxt[aggregate.getLevel()] = tuple;

                // check whether result is used in a condition
                auto condition = aggregate.getCondition();
                if (condition && !eval(*condition, env, ctxt)) {
                    return;    // condition not valid => skip nested
                }

                // run nested part - using base class visitor
                visitSearch(aggregate);
            }

            void visitProject(const RamProject& project) {
                // check constraints
                RamCondition* condition = project.getCondition();
                if (condition && !eval(*condition, env, ctxt)) {
                    return;        // condition violated => skip insert
                }

                // create a tuple of the proper arity (also supports arity 0)
                auto arity = project.getRelation().getArity();
                const auto& values = project.getValues();
                RamDomain tuple[arity];
                for(size_t i=0;i<arity;i++) {
                    tuple[i] = eval(values[i], env, ctxt);
                }

                // check filter relation
                if(project.hasFilter() && env.getRelation(project.getFilter()).exists(tuple)) {
                    return;
                }

                // insert in target relation
                env.getRelation(project.getRelation()).insert(tuple);
            }

            // -- safety net --
            void visitNode(const RamNode& node) {
                std::cout << "Unsupported node Type: " << typeid(node).name() << "\n";
                assert(false && "Unsupported Node Type!");
            }

        };

        // create and run interpreter
        EvalContext ctxt(op.getDepth());
        Interpreter(env, ctxt).visit(op);
    }


    void run(const RamExecutorConfig& config, const QueryExecutionStrategy& executor, std::ostream* report, std::ostream* profile, const RamStatement& stmt, RamEnvironment& env, RamData* data) {

        class Interpreter : public RamVisitor<bool> {

            const RamExecutorConfig& config;
            RamEnvironment& env;
            const QueryExecutionStrategy& queryExecutor;
            std::ostream* report;
            std::ostream* profile;
            RamData* data;

        public:

            Interpreter(
                    const RamExecutorConfig& config, RamEnvironment& env,
                    const QueryExecutionStrategy& executor, std::ostream* report,
                    std::ostream* profile,
                    RamData* data
            )
                : config(config), env(env), queryExecutor(executor), report(report), profile(profile), data(data) {}


            // -- Statements -----------------------------

            bool visitSequence(const RamSequence& seq) {
                return visit(seq.getFirst()) && visit(seq.getSecond());
            }

            bool visitParallel(const RamParallel& parallel) {

                // get statements to be processed in parallel
                const auto& stmts = parallel.getStatements();

                // special case: empty
                if (stmts.empty()) {
                    return true;
                }

                // special handling for a single child
                if (stmts.size() == 1) {
                    return visit(stmts[0]);
                }

                #ifdef _OPENMP
                    if (config.getNumThreads() != 0) {
                        omp_set_num_threads(config.getNumThreads());
                    }
                #endif

                // parallel execution
                bool cond = true;
                #pragma omp parallel for reduction(&&:cond)
                for(size_t i=0;i<stmts.size();i++) {
                    cond = cond && visit(stmts[i]);
                }
                return cond;
            }

            bool visitLoop(const RamLoop& loop) {
                while(visit(loop.getBody())) {}
                return true;
            }

            bool visitExit(const RamExit& exit) {
                return !eval(exit.getCondition(), env);
            }

            bool visitLogTimer(const RamLogTimer& timer) {
                RamLogger logger(timer.getLabel().c_str(), *profile);
                return visit(timer.getNested());
            }

            bool visitCreate(const RamCreate& create) {
                env.getRelation(create.getRelation());
                return true;
            }

            bool visitClear(const RamClear& clear) {
                env.getRelation(clear.getRelation()).purge();
                return true;
            }

            bool visitDrop(const RamDrop& drop) {
                env.dropRelation(drop.getRelation());
                return true;
            }

            bool visitPrintSize(const RamPrintSize& print) {
                std::cout << print.getLabel() << env.getRelation(print.getRelation()).size() << "\n";
                return true;
            }

            bool visitLogSize(const RamLogSize& print) {
                *profile << print.getLabel() << env.getRelation(print.getRelation()).size() << "\n";
                return true;
            }

            bool visitLoad(const RamLoad& load) {
                if (load.getRelation().isData()) {
                  // Load from mem
                  env.getRelation(load.getRelation()).load(data->getTuples(
                  load.getRelation().getName()), 
                  env.getSymbolTable(), 
                  load.getRelation().getSymbolMask());
                  return true;
                }

                // load facts from file
                std::ifstream csvfile;
                std::string fname = config.getFactFileDir() + "/" + load.getFileName();
                csvfile.open(fname.c_str());
                if (!csvfile.is_open()) {
                    // TODO: use different error reporting here!!
                    std::cerr << "Cannot open fact file " << baseName(fname) << "\n";
                    return false; 
                }
                if(env.getRelation(load.getRelation()).load(csvfile, env.getSymbolTable(), load.getRelation().getSymbolMask())) {
                    char *bname = strdup(fname.c_str());
                    std::string simplename = basename(bname);
                    std::cerr << "cannot parse fact file " << simplename << "!\n";
                    return false;
                };
                return true;
            }

            bool visitStore(const RamStore& store) {
                if(store.getRelation().isData()){
                  return true;
                }

                auto& rel = env.getRelation(store.getRelation());
                if (config.getOutputDir() == "-") {
                    std::cout << "---------------\n" << rel.getName() << "\n===============\n";
                    rel.store(std::cout, env.getSymbolTable(), store.getRelation().getSymbolMask());
                    std::cout << "===============\n";
                    return true;
                }
                std::ofstream fout(config.getOutputDir() + "/" + store.getFileName());
                rel.store(fout, env.getSymbolTable(), store.getRelation().getSymbolMask());
                return true;
            }

            bool visitFact(const RamFact& fact) {
                auto arity = fact.getRelation().getArity();
                RamDomain tuple[arity];
                auto values = fact.getValues();

                for(size_t i = 0 ; i < arity ; ++i) {
                    tuple[i] = eval(values[i], env);
                }

                env.getRelation(fact.getRelation()).insert(tuple);
                return true;
            }

            bool visitInsert(const RamInsert& insert) {
                // run generic query executor
                queryExecutor(config, insert, env, report);
                return true;
            }

            bool visitMerge(const RamMerge& merge) {
                // get involved relation
                RamRelation& src = env.getRelation(merge.getSourceRelation());
                RamRelation& trg = env.getRelation(merge.getTargetRelation());

                // merge in all elements
                trg.insert(src);

                // done
                return true;
            }


            // -- safety net --

            bool visitNode(const RamNode& node) {
                std::cout << "Unsupported node Type: " << typeid(node).name() << "\n";
                assert(false && "Unsupported Node Type!");
                return false;
            }

        };

        // create and run interpreter
        Interpreter(config, env, executor, report, profile, data).visit(stmt);
    }

}


void RamGuidedInterpreter::applyOn(const RamStatement& stmt, RamEnvironment& env, RamData* data) const {

    if (getConfig().isLogging()) {
        std::string fname = getConfig().getProfileName();
        // open output stream
        std::ofstream os(fname);
        if (!os.is_open()) {
            // TODO: use different error reporting here!!
            std::cerr << "Cannot open fact file " << fname << " for profiling\n";
        }
        os << "@start-debug\n";
        run(getConfig(), queryStrategy, report, &os, stmt, env, data);
    } else {
        run(getConfig(), queryStrategy, report, nullptr, stmt, env, data);
    }

}


namespace {

    using namespace scheduler;

    Order scheduleByModel(AstClause& clause, RamEnvironment& env, std::ostream* report) {
        assert(!clause.isFact());

        // check whether schedule is fixed
        if (clause.hasFixedExecutionPlan()) {
            if(report) *report << "   Skipped due to fixed execution plan!\n";
            return Order::getIdentity(clause.getAtoms().size());
        }

        // check whether there is actually something to schedule
        if (clause.getAtoms().size() < 2) {
            return Order::getIdentity(clause.getAtoms().size());
        }

        // TODO: provide alternative scheduling approach for larger rules
        //  8 atoms require   ~200ms to schedule
        //  9 atoms require  ~2400ms to schedule
        // 10 atoms require ~29000ms to schedule
        // 11 atoms => out of memory
        if (clause.getAtoms().size() > 8) {
            return Order::getIdentity(clause.getAtoms().size());
        }

        // get atom list
        std::vector<AstAtom*> atoms = clause.getAtoms();

        // a utility for mapping variable names to ids
        std::map<std::string, int> varIDs;
        auto getID = [&](const AstVariable& var)->int {
            auto pos = varIDs.find(var.getName());
            if (pos != varIDs.end()) return pos->second;
            int id = varIDs.size();
            varIDs[var.getName()] = id;
            return id;
        };

        // fix scheduling strategy
        typedef Problem<SimpleComputationalCostModel> Problem;
        typedef typename Problem::atom_type Atom;

        // create an optimization problem
        Problem p;

        // create atoms
        for(unsigned i = 0; i<atoms.size(); i++) {

            // convert pattern of arguments
            std::vector<Argument> args;

            for(const AstArgument* arg : atoms[i]->getArguments()) {
                if(const AstVariable* var = dynamic_cast<const AstVariable*>(arg)) {
                    args.push_back(Argument::createVar(getID(*var)));
                } else if (dynamic_cast<const AstUnnamedVariable*>(arg)) {
                    args.push_back(Argument::createUnderscore());
                } else if (dynamic_cast<const AstConstant*>(arg)) {
                    args.push_back(Argument::createConst());
                } else {
                    args.push_back(Argument::createOther());
                }
            }

            // add new atom
            RamTranslator translator;
            p.addAtom(Atom(i, args, env.getRelation(translator.translateRelationName(atoms[i]->getName())).size()));
        }

        // solve the optimization problem
        auto schedule = p.solve();

        // log problem and solution
        if(report) *report << "Scheduling Problem: " << p << "\n";
        if(report) *report << "          Schedule: " << schedule << "\n";

        // extract order
        Order res;
        for(const auto& cur : schedule) {
            res.append(cur.getID());
        }

        // re-order atoms
        clause.reorderAtoms(res.getOrder());

        // done
        return res;
    }

}


/** With this strategy queries will be processed as they are stated by the user */
const QueryExecutionStrategy DirectExecution =
        [](const RamExecutorConfig& config, const RamInsert& insert, RamEnvironment& env, std::ostream*)->ExecutionSummary {
            // measure the time
            auto start = now();

            // simplest strategy of all - just apply the nested operation
            apply(insert.getOperation(), env);

            // create report
            auto end = now();
            return ExecutionSummary({Order::getIdentity(insert.getOrigin().getAtoms().size()), duration_in_ms(start, end)});
        };

/** With this strategy queries will be dynamically rescheduled before each execution */
const QueryExecutionStrategy ScheduledExecution =
        [](const RamExecutorConfig& config, const RamInsert& insert, RamEnvironment& env, std::ostream* report)->ExecutionSummary {

            // Report scheduling
            // TODO: only re-schedule atoms (avoid cloning entire clause)
            std::unique_ptr<AstClause> clause(insert.getOrigin().clone());

            Order order;

            // (re-)schedule clause
            if (report) *report << "\nScheduling clause @ " << clause->getSrcLoc() << "\n";
            {
                auto start = now();
                order = scheduleByModel(*clause, env, report);
                auto end = now();
                if (report) *report << "    Original Query: " << insert.getOrigin() << "\n";
                if (report) *report << "       Rescheduled: " << *clause << "\n";
                if (!equal_targets(insert.getOrigin().getAtoms(), clause->getAtoms())) {
                    if (report) *report << "            Order has Changed!\n";
                }
                if (report) *report << "   Scheduling Time: " << duration_in_ms(start, end) << "ms\n";
            }


            // create operation
            std::unique_ptr<RamStatement> stmt = RamTranslator(config.isLogging()).translateClause(*clause, nullptr, nullptr);
            assert(dynamic_cast<RamInsert*>(stmt.get()));

            // run rescheduled node
            auto start = now();
            apply(static_cast<RamInsert*>(stmt.get())->getOperation(), env);
            auto end = now();
            auto runtime = duration_in_ms(start, end);
            if (report) *report << "           Runtime: " << runtime << "ms\n";

            return ExecutionSummary({order, runtime});
        };


namespace {

    class IndexMap {

        typedef std::map<RamRelationIdentifier, RamAutoIndex> data_t;
        typedef typename data_t::iterator iterator;

        std::map<RamRelationIdentifier, RamAutoIndex> data;

    public:

        RamAutoIndex& operator[](const RamRelationIdentifier& rel) {
            return data[rel];
        }

        const RamAutoIndex& operator[](const RamRelationIdentifier& rel) const {
            const static RamAutoIndex empty;
            auto pos = data.find(rel);
            return (pos != data.end()) ? pos->second : empty;
        }

        iterator begin() {
            return data.begin();
        }

        iterator end() {
            return data.end();
        }

    };

    std::string getRelationType(std::size_t arity, const RamAutoIndex& indices) {
        std::stringstream res;
        res << "ram::Relation<" << arity;
        for(auto &cur : indices.getAllOrders() ) {
            res << ",ram::index<";
            res << join(cur, ",");
            res << ">";
        }
        res << ">";
        return res.str();
    }

    std::string toIndex(SearchColumns key) {
        std::stringstream tmp;
        tmp << "<";
        int i =0;
        while(key != 0) {
            if (key % 2) {
                tmp << i;
                if (key > 1) tmp << ",";
            }
            key >>= 1;
            i++;
        }

        tmp << ">";
        return tmp.str();
    }

    std::set<RamRelationIdentifier> getReferencedRelations(const RamOperation& op) {
        std::set<RamRelationIdentifier> res;
        visitDepthFirst(op, [&](const RamNode& node) {
            if (auto scan = dynamic_cast<const RamScan*>(&node)) {
                res.insert(scan->getRelation());
            } else if (auto agg = dynamic_cast<const RamAggregate*>(&node)) {
                res.insert(agg->getRelation());
            } else if (auto project = dynamic_cast<const RamProject*>(&node)) {
                res.insert(project->getRelation());
                if (project->hasFilter()) {
                    res.insert(project->getFilter());
                }
            } else if (auto notExist = dynamic_cast<const RamNotExists*>(&node)) {
                res.insert(notExist->getRelation());
            }
        });
        return res;
    }

    class Printer : public RamVisitor<void, std::ostream&> {

        const RamExecutorConfig& config;

        std::function<void(std::ostream&,const RamNode*)> rec;

        struct printer {
            Printer& p;
            const RamNode& node;
            printer(Printer& p, const RamNode& n) : p(p), node(n) {}
            printer(const printer& other) : p(other.p), node(other.node) {}
            friend std::ostream& operator<<(std::ostream& out, const printer& p) {
                p.p.visit(p.node, out);
                return out;
            }
        };

    public:

        Printer(const RamExecutorConfig& config, const IndexMap&)
            : config(config) {
            rec = [&](std::ostream& out, const RamNode* node) {
              this->visit(*node, out);
            };
        }

        // -- relation statements --

        void visitCreate(const RamCreate& create, std::ostream& out) {
        }

        void visitFact(const RamFact& fact, std::ostream& out) {
            out << getRelationName(fact.getRelation()) << ".insert("
                << join(fact.getValues(), ",", rec)
                << ");\n";
        }

        void visitLoad(const RamLoad& load, std::ostream& out) {
        }

        void visitStore(const RamStore& store, std::ostream& out) {
        }

        void visitInsert(const RamInsert& insert, std::ostream& out) {

            // enclose operation with a check for an empty relation
            std::set<RamRelationIdentifier> input_relations;
            visitDepthFirst(insert, [&](const RamScan& scan) {
                input_relations.insert(scan.getRelation());
            });
            if (!input_relations.empty()) {
                out << "if (" << join(input_relations, "&&", [&](std::ostream& out, const RamRelationIdentifier& rel){
                    out << "!" << this->getRelationName(rel) << ".empty()";
                }) << ") ";
            }

            // outline each search operation to improve compilation time
            out << "[&]()";

            // enclose operation in its own scope
            out << "{\n";

            // create proof counters
            if (config.isLogging()) {
                out << "std::atomic<uint64_t> num_failed_proofs(0);\n";
            }

            // check whether loop nest can be parallelized
            bool parallel = false;
            if (const RamScan* scan = dynamic_cast<const RamScan*>(&insert.getOperation())) {

                // if it is a full scan
                if (scan->getRangeQueryColumns() == 0 && !scan->isPureExistenceCheck()) {

                    // yes it can!
                    parallel = true;

                    // partition outermost relation
                    out << "auto part = " << getRelationName(scan->getRelation()) << ".partition();\n";

                    // build a parallel block around this loop nest
                    out << "PARALLEL_START;\n";

                }
            }

            // add local counters
            if (config.isLogging()) {
                out << "uint64_t private_num_failed_proofs = 0;\n";
            }

            // create operation contexts for this operation
            for(const RamRelationIdentifier& rel : getReferencedRelations(insert.getOperation())) {
                out << "CREATE_OP_CONTEXT(" << getOpContextName(rel) << ","<< getRelationName(rel) << ".createContext());\n";
            }

            out << print(insert.getOperation());

            // aggregate proof counters
            if (config.isLogging()) {
                out << "num_failed_proofs += private_num_failed_proofs;\n";
            }

            if (parallel) out << "PARALLEL_END;\n";       // end parallel

            // aggregate proof counters
            if (config.isLogging()) {

                // get target relation
                RamRelationIdentifier rel;
                visitDepthFirst(insert, [&](const RamProject& project) {
                    rel = project.getRelation();
                });

                // build log message
                auto &clause = insert.getOrigin();
                std::string clauseText = toString(clause);
                replace(clauseText.begin(), clauseText.end(), '"', '\'');
                replace(clauseText.begin(), clauseText.end(), '\n', ' ');

                std::ostringstream line;
                line << "p-proof-counter;" << rel.getName() << ";" << clause.getSrcLoc() << ";" << clauseText << ";";
                std::string label = line.str();

                // print log entry
                out << "{ auto lease = getOutputLock().acquire(); ";
                out << "profile << R\"(#" << label << ";)\" << num_failed_proofs << \"\\n\";\n";
                out << "}";
            }

            out << "}\n";       // end lambda
            out << "();";       // call lambda
        }

        void visitMerge(const RamMerge& merge, std::ostream& out) {
            out << getRelationName(merge.getTargetRelation()) << ".insertAll("
                << getRelationName(merge.getSourceRelation())
                << ");\n";
        }

        void visitClear(const RamClear& clear, std::ostream& out) {
            out << getRelationName(clear.getRelation()) << ".purge();\n";
        }

        void visitDrop(const RamDrop& drop, std::ostream& out) {
            std::string name = getRelationName(drop.getRelation());
            bool isTemp = (name.find("rel__temp1_")==0) || (name.find("rel__temp2_")==0);
            if (!config.isDebug() || isTemp) {
                out << name << ".purge();\n";
            }
        }

        void visitPrintSize(const RamPrintSize& print, std::ostream& out) {
        }

        void visitLogSize(const RamLogSize& print, std::ostream& out) {
            out << "{ auto lease = getOutputLock().acquire(); \n";
            out << "profile << R\"(" << print.getLabel() << ")\" <<  ";
            out << getRelationName(print.getRelation());
            out << ".size() << \"\\n\";\n" << "}";
        }

        // -- control flow statements --

        void visitSequence(const RamSequence& seq, std::ostream& out) {
            out << print(seq.getFirst());
            out << print(seq.getSecond());
        }

        void visitParallel(const RamParallel& parallel, std::ostream& out) {
            auto stmts = parallel.getStatements();

            // special handling cases
            if (stmts.empty()) return;

            // a single statement => save the overhead
            if (stmts.size() == 1) {
                out << print(stmts[0]);
                return;
            }

            // more than one => parallel sections

            // start parallel section
            out << "SECTIONS_START;\n";

            // put each thread in another section
            for(const auto& cur : stmts) {
                out << "SECTION_START;\n";
                out << print(cur);
                out << "SECTION_END\n";
            }

            // done
            out << "SECTIONS_END;\n";
        }

        void visitLoop(const RamLoop& loop, std::ostream& out) {
            out << "for(;;) {\n" << print(loop.getBody()) << "}\n";
        }

        void visitExit(const RamExit& exit, std::ostream& out) {
            out << "if(" << print(exit.getCondition()) << ") break;\n";
        }

        void visitLogTimer(const RamLogTimer& timer, std::ostream& out) {
            // create local scope for name resolution
            out << "{\n";

            // create local timer
            out << "\tRamLogger logger(R\"(" << timer.getLabel() << ")\",profile);\n";

            // insert statement to be measured
            visit(timer.getNested(), out);

            // done
            out << "}\n";
        }

        // -- operations --

        void visitSearch(const RamSearch& search, std::ostream& out) {
            auto condition = search.getCondition();
            if(condition) {
                out << "if( " << print(condition) << ") {\n"
                        << print(search.getNestedOperation())
                    << "}\n";
                if (config.isLogging()) {
                    out << " else { ++private_num_failed_proofs; }";
                }
            } else {
                out << print(search.getNestedOperation());
            }
        }

        void visitScan(const RamScan& scan, std::ostream& out) {

            // get relation name
            const auto& rel = scan.getRelation();
            auto relName = getRelationName(rel);
            auto ctxName = "READ_OP_CONTEXT(" + getOpContextName(rel) + ")";
            auto level = scan.getLevel();

            // if this search is a full scan
            if (scan.getRangeQueryColumns() == 0) {
                if (scan.isPureExistenceCheck()) {
                    out << "if(!" << relName << ".empty()) {\n";
                } else if (scan.getLevel() == 0) {
                    // make this loop parallel
                    out << "pfor(auto it = part.begin(); it<part.end(); ++it) \n";
                    out << "for(const auto& env0 : *it) {\n";
                } else {
                    out << "for(const auto& env" << level << " : " << relName << ") {\n";
                }
                visitSearch(scan, out);
                out << "}\n";
                return;
            }

            // check list of keys
            auto arity = rel.getArity();
            const auto& rangePattern = scan.getRangePattern();

            // a lambda for printing boundary key values
            auto printKeyTuple = [&]() {
                for(size_t i=0; i<arity; i++) {
                    if (rangePattern[i] != nullptr) {
                        out << this->print(rangePattern[i]);
                    } else {
                        out << "0";
                    }
                    if (i+1 < arity) {
                        out << ",";
                    }
                }
            };

            // get index to be queried
            auto keys = scan.getRangeQueryColumns();
            auto index = toIndex(keys);

            // if it is a equality-range query
            out << "const Tuple<RamDomain," << arity << "> key({"; printKeyTuple(); out << "});\n";
            out << "auto range = " << relName << ".equalRange" << index << "(key," << ctxName << ");\n";
            if (config.isLogging()) {
                out << "if (range.empty()) ++private_num_failed_proofs;\n";
            }
            if (scan.isPureExistenceCheck()) {
                out << "if(!range.empty()) {\n";
            } else {
                out << "for(const auto& env" << level << " : range) {\n";
            }
            visitSearch(scan, out);
            out << "}\n";
            return;
        }

        void visitLookup(const RamLookup& lookup, std::ostream& out) {
            auto arity = lookup.getArity();

            // get the tuple type working with
            std::string tuple_type = "ram::Tuple<RamDomain," + toString(arity) + ">";

            // look up reference
            out << "auto ref = env" << lookup.getReferenceLevel() << "[" << lookup.getReferencePosition() << "];\n";
            out << "if (isNull<" << tuple_type << ">(ref)) continue;\n";
            out << tuple_type << " env" << lookup.getLevel() << " = unpack<" << tuple_type << ">(ref);\n";

            out << "{\n";

            // continue with condition checks and nested body
            visitSearch(lookup, out);

            out << "}\n";
        }

        void visitAggregate(const RamAggregate& aggregate, std::ostream& out) {

            // get some properties
            const auto& rel = aggregate.getRelation();
            auto arity = rel.getArity();
            auto relName = getRelationName(rel);
            auto ctxName = "READ_OP_CONTEXT(" + getOpContextName(rel) + ")";
            auto level = aggregate.getLevel();


            // get the tuple type working with
            std::string tuple_type = "ram::Tuple<RamDomain," + toString(arity) + ">";

            // declare environment variable
            out << tuple_type << " env" << level << ";\n";

            // special case: counting of number elements in a full relation
            if (aggregate.getFunction() == RamAggregate::COUNT && aggregate.getRangeQueryColumns() == 0) {
                // shortcut: use relation size
                out << "env" << level << "[0] = " << relName << ".size();\n";
                visitSearch(aggregate, out);
                return;
            }

            // init result
            std::string init;
            switch(aggregate.getFunction()){
                case RamAggregate::MIN: init = "MAX_RAM_DOMAIN"; break;
                case RamAggregate::MAX: init = "MIN_RAM_DOMAIN"; break;
                case RamAggregate::COUNT: init = "0"; break;
            }
            out << "RamDomain res = " << init << ";\n";

            // get range to aggregate
            auto keys = aggregate.getRangeQueryColumns();

            // check whether there is an index to use
            if (keys == 0) {

                // no index => use full relation
                out << "auto& range = " << relName << ";\n";

            } else {

                // a lambda for printing boundary key values
                auto printKeyTuple = [&]() {
                    for(size_t i=0; i<arity; i++) {
                        if (aggregate.getPattern()[i] != nullptr) {
                            out << this->print(aggregate.getPattern()[i]);
                        } else {
                            out << "0";
                        }
                        if (i+1 < arity) {
                            out << ",";
                        }
                    }
                };

                // get index
                auto index = toIndex(keys);
                out << "const " << tuple_type << " key({"; printKeyTuple();  out << "});\n";
                out << "auto range = " << relName << ".equalRange" << index << "(key," << ctxName << ");\n";

            }

            // add existence check
            if(aggregate.getFunction() != RamAggregate::COUNT) {
                out << "if(!range.empty()) {\n";
            }

            // aggregate result
            out << "for(const auto& cur : range) {\n";

            // create aggregation code
            if (aggregate.getFunction() == RamAggregate::COUNT) {

                // count is easy
                out << "++res\n;";

            } else {

                // pick function
                std::string fun = "min";
                switch(aggregate.getFunction()) {
                case RamAggregate::MIN: fun = "std::min"; break;
                case RamAggregate::MAX: fun = "std::max"; break;
                case RamAggregate::COUNT: assert(false);
                }

                out << "env" << level << " = cur;\n";
                out << "res = " << fun << "(res,"; visit(*aggregate.getTargetExpression(),out); out << ");\n";
            }

            // end aggregator loop
            out << "}\n";

            // write result into environment tuple
            out << "env" << level << "[0] = res;\n";

            // continue with condition checks and nested body
            out << "{\n";

            auto condition = aggregate.getCondition();
            if(condition) {
                out << "if( " << print(condition) << ") {\n";
                visitSearch(aggregate, out);
                out  << "}\n";
                if (config.isLogging()) {
                    out << " else { ++private_num_failed_proofs; }";
                }
            } else {
                visitSearch(aggregate, out);
            }

            out << "}\n";

            // end conditional nested block
            if(aggregate.getFunction() != RamAggregate::COUNT) {
                out << "}\n";
            }
        }

        void visitProject(const RamProject& project, std::ostream& out) {
            const auto& rel = project.getRelation();
            auto arity = rel.getArity();
            auto relName = getRelationName(rel);
            auto ctxName = "READ_OP_CONTEXT(" + getOpContextName(rel) + ")";

            // check condition
            auto condition = project.getCondition();
            if (condition) {
                out << "if (" << print(condition) << ") {\n";
            }
            
			// create projected tuple
			out << "Tuple<RamDomain," << arity << "> tuple({"
					<< join(project.getValues(), ",", rec)
				<< "});\n";

            // check filter
            if (project.hasFilter()) {
                auto relFilter = getRelationName(project.getFilter());
                auto ctxFilter = "READ_OP_CONTEXT(" + getOpContextName(project.getFilter()) + ")";
                out << "if (!" << relFilter << ".contains(tuple," << ctxFilter << ")) {";
            }

            // insert tuple
            if (config.isLogging()) {
                out << "if (!(" << relName << ".insert(tuple," << ctxName << "))) { ++private_num_failed_proofs; }\n";
            } else {
                out << relName << ".insert(tuple," << ctxName << ");\n";
            }

            // end filter
            if (project.hasFilter()) {
                out << "}";

                // add fail counter
                if (config.isLogging()) {
                    out << " else { ++private_num_failed_proofs; }";
                }
            }

            // end condition
            if (condition) {
                out << "}\n";

                // add fail counter
                if (config.isLogging()) {
                    out << " else { ++private_num_failed_proofs; }";
                }
            }

        }


        // -- conditions --

        void visitAnd(const RamAnd& c, std::ostream& out) {
            out << "((" << print(c.getLHS()) << ") && (" << print(c.getRHS()) << "))";
        }

        void visitBinaryRelation(const RamBinaryRelation& rel, std::ostream& out) {
            switch (rel.getOperator()) {

            // comparison operators
            case BinaryRelOp::EQ:
                out << "((" << print(rel.getLHS()) << ") == (" << print(rel.getRHS()) << "))";
                break;
            case BinaryRelOp::NE:
                out << "((" << print(rel.getLHS()) << ") != (" << print(rel.getRHS()) << "))";
                break;
            case BinaryRelOp::LT:
                out << "((" << print(rel.getLHS()) << ") < (" << print(rel.getRHS()) << "))";
                break;
            case BinaryRelOp::LE:
                out << "((" << print(rel.getLHS()) << ") <= (" << print(rel.getRHS()) << "))";
                break;
            case BinaryRelOp::GT:
                out << "((" << print(rel.getLHS()) << ") > (" << print(rel.getRHS()) << "))";
                break;
            case BinaryRelOp::GE:
                out << "((" << print(rel.getLHS()) << ") >= (" << print(rel.getRHS()) << "))";
                break;

                // strings
            case BinaryRelOp::MATCH: {
                out << "regex_wrapper(symTable.resolve((size_t)";
                out << print(rel.getLHS());
                out << "),symTable.resolve((size_t)";
                out << print(rel.getRHS());
                out << "))";
                break;
            }
            case BinaryRelOp::NOT_MATCH: {
				out << "!regex_wrapper(symTable.resolve((size_t)";
				out << print(rel.getLHS());
				out << "),symTable.resolve((size_t)";
				out << print(rel.getRHS());
				out << "))";
				break;
			}
            case BinaryRelOp::CONTAINS: {
                out << "(std::string(symTable.resolve((size_t)";
                out << print(rel.getRHS());
                out << ")).find(symTable.resolve((size_t)";
                out << print(rel.getLHS());
                out << "))!=std::string::npos)";
                break;
            }
            case BinaryRelOp::NOT_CONTAINS: {
				out << "(std::string(symTable.resolve((size_t)";
				out << print(rel.getRHS());
				out << ")).find(symTable.resolve((size_t)";
				out << print(rel.getLHS());
				out << "))==std::string::npos)";
				break;
			}
//            default:
//                assert(0 && "unsupported operation");
//                break;
            }
        }

        void visitEmpty(const RamEmpty& empty, std::ostream& out) {
            out << getRelationName(empty.getRelation()) << ".empty()";
        }

        void visitNotExists(const RamNotExists& ne, std::ostream& out) {

            // get some details
            const auto& rel = ne.getRelation();
            auto relName = getRelationName(rel);
            auto ctxName = "READ_OP_CONTEXT(" + getOpContextName(rel) + ")";
            auto arity = rel.getArity();

            // if it is total we use the contains function
            if (ne.isTotal()) {
                out << "!" << relName << ".contains(Tuple<RamDomain," << arity << ">({"
                            << join(ne.getValues(),",",rec)
                        << "})," << ctxName << ")";
                return;
            }

            // else we conduct a range query
            out << relName << ".equalRange";
            out << toIndex(ne.getKey());
            out << "(Tuple<RamDomain," << arity << ">({";
            out << join(ne.getValues(), ",", [&](std::ostream& out, RamValue* value) {
                if (!value) out << "0";
                else visit(*value, out);
            });
            out << "})," << ctxName << ").empty()";
        }

        // -- values --
        void visitNumber(const RamNumber& num, std::ostream& out) {
            out << num.getConstant();
        }

        void visitElementAccess(const RamElementAccess& access, std::ostream& out) {
            out << "env" << access.getLevel() << "[" << access.getElement() << "]";
        }

        void visitAutoIncrement(const RamAutoIncrement& inc, std::ostream& out) {
            out << "(ctr++)";
        }

        void visitBinaryOperator(const RamBinaryOperator& op, std::ostream& out) {
            switch (op.getOperator()) {

            // arithmetic
            case BinaryOp::ADD:
                out << "(" << print(op.getLHS()) << ") + (" << print(op.getRHS()) << ")";
                break;
            case BinaryOp::SUB:
                out << "(" << print(op.getLHS()) << ") - (" << print(op.getRHS()) << ")";
                break;
            case BinaryOp::MUL:
                out << "(" << print(op.getLHS()) << ") * (" << print(op.getRHS()) << ")";
                break;
            case BinaryOp::DIV:
                out << "(" << print(op.getLHS()) << ") / (" << print(op.getRHS()) << ")";
                break;
            case BinaryOp::EXP: {
                out << "(RamDomain)(std::pow((long)" << print(op.getLHS()) << "," << "(long)" << print(op.getRHS()) << "))";
                break;
            }
            case BinaryOp::MOD: {
                out << "(" << print(op.getLHS()) << ") % (" << print(op.getRHS()) << ")";
                break;
            }
            case BinaryOp::BAND: {
                out << "(" << print(op.getLHS()) << ") & (" << print(op.getRHS()) << ")";
                break;
            }
            case BinaryOp::BOR: {
                out << "(" << print(op.getLHS()) << ") | (" << print(op.getRHS()) << ")";
                break;
            }
            case BinaryOp::BXOR: {
                out << "(" << print(op.getLHS()) << ") ^ (" << print(op.getRHS()) << ")";
                break;
            }
            case BinaryOp::LAND: {
                out << "(" << print(op.getLHS()) << ") && (" << print(op.getRHS()) << ")";
                break;
            }
            case BinaryOp::LOR: {
                out << "(" << print(op.getLHS()) << ") || (" << print(op.getRHS()) << ")";
                break;
            }

            // strings
            case BinaryOp::CAT: {
                out << "(RamDomain)symTable.lookup(";
                out << "(std::string(symTable.resolve((size_t)";
                out << print(op.getLHS());
                out << ")) + std::string(symTable.resolve((size_t)";
                out << print(op.getRHS());
                out << "))).c_str())";
                break;
            }
            default:
                assert(0 && "unsupported operation");

            }
        }

        // -- records --

        void visitPack(const RamPack& pack, std::ostream& out) {
            out << "pack("
                    << "ram::Tuple<RamDomain," << pack.getValues().size() << ">({"
                        << join(pack.getValues(),",",rec)
                    << "})"
                << ")";
        }

        void visitOrd(const RamOrd& op, std::ostream& out) {
            out << print(op.getSymbol());
        }

        void visitNegation(const RamNegation& op, std::ostream& out) {
            out << "(-(" << print(op.getValue()) << "))";
        }

        void visitComplement(const RamComplement& op, std::ostream& out) {
            out << "(~(" << print(op.getValue()) << "))";
        }

        void visitNot(const RamNot& op, std::ostream& out) {
            out << "(!(" << print(op.getValue()) << "))";
        }

        // -- safety net --

        void visitNode(const RamNode& node, std::ostream&) {
            std::cout << "Unsupported node Type: " << typeid(node).name() << "\n";
            assert(false && "Unsupported Node Type!");
        }

    private:

        printer print(const RamNode& node) {
            return printer(*this, node);
        }

        printer print(const RamNode* node) {
            return print(*node);
        }

        std::string getRelationName(const RamRelationIdentifier& rel) const {
            return "rel_" + CPPIdentifierMap::getIdentifier(rel.getName());
        }

        std::string getOpContextName(const RamRelationIdentifier& rel) const {
            return getRelationName(rel) + "_op_ctxt";
        }
    };


    void genCode(std::ostream& out, const RamStatement& stmt, const RamExecutorConfig& config, const IndexMap& indices) {
        // use printer
        Printer(config, indices).visit(stmt,out);
    }


}


CPPIdentifierMap* CPPIdentifierMap::instance = 0;

CPPIdentifierMap& CPPIdentifierMap::getInstance() {
    if (instance == NULL) {
        instance = new CPPIdentifierMap();
    }
    return *instance;
}


std::string CPPIdentifierMap::getIdentifier(std::string rel_name) {
    return getInstance().identifier(rel_name);
}

std::string CPPIdentifierMap::identifier(std::string rel_name) {
    if (name_id_map.count(rel_name)) {
        return name_id_map.find(rel_name)->second;
    }
    
    std::string unique_id = uniqueIdentifier(rel_name);
    name_id_map.insert(std::make_pair(rel_name, unique_id));
    return unique_id;
}

std::string CPPIdentifierMap::uniqueIdentifier(std::string name) {

    // Remove digits, invalid characters.
    std::string new_id;
    bool start_digits = true;
    for (size_t i = 0; i < name.size(); ++i) {
        if (start_digits && !isdigit(name[i])) {
            start_digits = false;
        }
        if (!start_digits && isValidChar(name[i])) {
            new_id.push_back(name[i]);
        }
    }

    // Truncate the string if too long.
    if (new_id.length() > prefix_len) new_id = new_id.substr(0, prefix_len);
    else if (new_id.length() == 0) new_id = "identifier";
    
    // Make the identifier unique.
    if (used_ids.count(new_id)) {
        size_t n = 0;
        for (; used_ids.count(new_id + std::to_string(n)); ++n);
        new_id = new_id + std::to_string(n);
    }

    used_ids.insert(new_id);
    return new_id;
}

bool CPPIdentifierMap::isValidChar(char c) {
    return isalnum(c) || c == '_';
}

std::string RamCompiler::resolveFileName() const {
	if (getBinaryFile() == "") {
		// generate temporary file
		char templ[40] = "./fileXXXXXX";
		close(mkstemp(templ));
		return templ;
	}
	return getBinaryFile();
}


std::string RamCompiler::generateCode(const SymbolTable& symTable, const RamStatement& stmt, const std::string& filename) const {

    // ---------------------------------------------------------------
    //                      Auto-Index Generation
    // ---------------------------------------------------------------


    // collect all used indices
    IndexMap indices;
    visitDepthFirst(stmt, [&](const RamNode& node) {
        if (const RamScan* scan = dynamic_cast<const RamScan*>(&node)) {
            indices[scan->getRelation()].addSearch(scan->getRangeQueryColumns());
        }
        if (const RamAggregate* agg = dynamic_cast<const RamAggregate*>(&node)) {
            indices[agg->getRelation()].addSearch(agg->getRangeQueryColumns());
        }
        if (const RamNotExists* ne = dynamic_cast<const RamNotExists*>(&node)) {
            indices[ne->getRelation()].addSearch(ne->getKey());
        }
    });

    // compute smallest number of indices (and report)
    if (report) *report << "------ Auto-Index-Generation Report -------\n";
    for(auto& cur : indices) {
        cur.second.solve();
        if (report) {
            *report << "Relation " << cur.first.getName() << "\n";
            *report << "\tNumber of Scan Patterns: " << cur.second.getSearches().size() << "\n";
            for(auto& cols : cur.second.getSearches()) {
                *report << "\t\t";
                for(uint32_t i=0;i<cur.first.getArity();i++) {
                    if ((1UL<<i) & cols) {
                       *report << cur.first.getArg(i) << " ";
                    }
                }
                *report << "\n";
            }
            *report << "\tNumber of Indexes: " << cur.second.getAllOrders().size() << "\n";
            for(auto& order : cur.second.getAllOrders()) {
                *report << "\t\t";
                for(auto& i : order) {
                    *report << cur.first.getArg(i) << " ";
                }
                *report << "\n";
            }
            *report << "------ End of Auto-Index-Generation Report -------\n";
        }
    }

    // ---------------------------------------------------------------
    //                      Code Generation
    // ---------------------------------------------------------------


    // open output file
    std::string fname = filename;
    if(fname == "") {
    	fname = resolveFileName();
    }

    // generate class name
    std::string classname = fname;
    if (endsWith(classname,".h")) {
    	classname = classname.substr(0,classname.size() - 2);
    } else if(endsWith(classname,".cpp")) {
    	classname = classname.substr(0,classname.size() - 4);
    }
    char *bname = strdup(classname.c_str());
    std::string simplename = basename(bname);
    free(bname);
    for(size_t i=0;i<simplename.length();i++) {
        if((!isalpha(simplename[i]) && i == 0) || !isalnum(simplename[i]))  {
            simplename[i]='_';
        }
    }
    classname = "Sf_" + simplename;

    // add filename extension
    std::string source = fname;
    if (!(endsWith(fname,".h") || endsWith(fname,".cpp"))) {
    	source += ".cpp";
    }

    // open output stream for header file
    std::ofstream os(source);

    // generate C++ program
    os << "#include \"souffle/CompiledSouffle.h\"\n";
    os << "\n";
    os << "namespace souffle {\n";
    os << "using namespace ram;\n";

    // print wrapper for regex
    os << "class " << classname << " : public SouffleProgram {\n";
    os << "private:\n";
    os << "static bool regex_wrapper(const char *pattern, const char *text) {\n";
    os << "   bool result = false; \n";
    os << "   try { result = std::regex_match(text, std::regex(pattern)); } catch(...) { \n";
    os << "     std::cerr << \"warning: wrong pattern provided for match(\\\"\" << pattern << \"\\\",\\\"\" << text << \"\\\")\\n\";\n}\n";
    os << "   return result;\n";
    os << "}\n";

    if (getConfig().isLogging()) {
        os << "std::string profiling_fname;\n";
    }

    // declare symbol table
    os << "public:\n";
    os << "SymbolTable symTable;\n";

    // print relation definitions
    std::string initCons; // initialization of constructor
    std::string registerRel; // registration of relations
    int relCtr=0;
    visitDepthFirst(stmt, [&](const RamCreate& create) {
        // get some table details
        const auto& rel = create.getRelation();
        auto type = getRelationType(rel.getArity(), indices[rel]);
        int arity = rel.getArity();
        const std::string &raw_name = rel.getName();
        const std::string &name = CPPIdentifierMap::getIdentifier(raw_name);

        // defining table
        os << "// -- Table: " << raw_name << "\n";
        os << type << " rel_" << name << ";\n";
        bool isTemp = (name.find("_temp1_")==0) || (name.find("_temp2_")==0);
        if ((rel.isInput() || rel.isComputed() || getConfig().isDebug()) && !isTemp) {
           os << "souffle::RelationWrapper<";
           os << relCtr++ << ",";
           os << type << ",";
           os << "Tuple<RamDomain," << arity << ">,";
           os << arity << ",";
           os << (rel.isInput()?"true":"false") << ",";
           os << (rel.isComputed()?"true":"false");
           os << "> wrapper_" << name << ";\n";

           // construct types
           std::string tupleType = "std::array<const char *," + std::to_string(arity) + ">{";
           std::string tupleName = "std::array<const char *," + std::to_string(arity) + ">{";
           
           if (rel.getArity()) {
               tupleType += "\"" + rel.getArgTypeQualifier(0) + "\"";
               for(int i=1; i<arity; i++) {
                   tupleType += ",\"" + rel.getArgTypeQualifier(i) + "\"";
               }

               tupleName += "\"" + rel.getArg(0) + "\"";
               for (int i=1; i<arity; i++) {
                   tupleName += ",\"" + rel.getArg(i) + "\"";
               }
           }
           tupleType += "}";
           tupleName += "}";

           if (initCons.size() > 0) {
               initCons += ",\n";
           }
           initCons += "wrapper_" + name + "(rel_" + name + ",symTable,\"" + raw_name + "\"," + tupleType + "," + tupleName + ")";
           registerRel += "addRelation(\"" + raw_name + "\",&wrapper_" + name + "," + std::to_string(rel.isInput()) + "," + std::to_string(rel.isOutput()) + ");\n";
        }
    });

    os << "public:\n";

    // -- constructor --

    os << classname;
    if (getConfig().isLogging()) {
       os << "(std::string pf=\"profile.log\") : profiling_fname(pf)";
       if (initCons.size() > 0) {
           os << ",\n";
       }
    } else {
       os << "() : \n";
    }
    os << initCons;
    os << "{\n";
    os << registerRel;

    if (symTable.size() > 0) {

        os << "// -- initialize symbol table --\n";
        os << "static const char *symbols[]={\n";
        for(size_t i=0;i<symTable.size();i++) {
            os << "\tR\"(" << symTable.resolve(i) << ")\",\n";
        }
        os << "};\n";
        os << "symTable.insert(symbols," << symTable.size() <<  ");\n";
        os << "\n";
    }

    os << "}\n";


    // -- run function --

    os << "void run() {\n";

    // initialize counter
    os << "// -- initialize counter --\n";
    os << "std::atomic<RamDomain> ctr(0);\n\n";

    // set default threads (in embedded mode)
    if (getConfig().getNumThreads() > 0) {
        os << "#if defined(__EMBEDDED_SOUFFLE__) && defined(_OPENMP)\n";
        os << "omp_set_num_threads(" << getConfig().getNumThreads() << ");\n";
        os << "#endif\n\n";
    }

    // add actual program body
    os << "// -- query evaluation --\n";
    if (getConfig().isLogging()) {
        os << "std::ofstream profile(profiling_fname);\n";
        os << "profile << \"@start-debug\\n\";\n";
        genCode(os, stmt, getConfig(), indices);
    } else {
        genCode(os, stmt, getConfig(), indices);
    }
    os << "}\n"; // end of run() method

    // issue printAll method
    os << "public:\n";
    os << "void printAll(std::string dirname=\"" << getConfig().getOutputDir() << "\") {\n";
    bool toConsole = (getConfig().getOutputDir() == "-");
    visitDepthFirst(stmt, [&](const RamStatement& node) {
        if (auto store = dynamic_cast<const RamStore*>(&node)) {
            auto name = store->getRelation().getName();
            auto relName = "rel_" + CPPIdentifierMap::getIdentifier(name);

            // pick target
            std::string fname = "dirname + \"/" + store->getFileName() + "\"";
            auto target = (toConsole) ? "nullptr" : fname;

            if (toConsole) {
                os << "std::cout << \"---------------\\n" << name << "\\n===============\\n\";\n";
            }

            // create call
            os << relName << ".printCSV(" << target;
            os << ",symTable";

            // add format parameters
            const SymbolMask& mask = store->getRelation().getSymbolMask();
            for(size_t i=0; i<store->getRelation().getArity(); i++) {
                os << ((mask.isSymbol(i)) ? ",1" : ",0");
            }

            os << ");\n";

            if (toConsole) os << "std::cout << \"===============\\n\";\n";
        } else if (auto print = dynamic_cast<const RamPrintSize*>(&node)) {
            auto relName = "rel_" + CPPIdentifierMap::getIdentifier(print->getRelation().getName());
            os << "{ auto lease = getOutputLock().acquire(); \n";
            os << "std::cout << R\"(" << print->getLabel() << ")\" <<  " << relName << ".size() << \"\\n\";\n";
            os << "}";
        }
    });
    os << "}\n";  // end of printAll() method

    // issue loadAll method
    os << "public:\n";
    os << "void loadAll(std::string dirname=\"" << getConfig().getOutputDir() << "\") {\n";
    visitDepthFirst(stmt, [&](const RamLoad& load) {
        // get some table details
        os << "rel_" <<  CPPIdentifierMap::getIdentifier(load.getRelation().getName());
        os << ".loadCSV(dirname + \"/";
        os << load.getFileName() << "\"";
        os << ",symTable";
        for(size_t i=0;i<load.getRelation().getArity();i++) {
            os << (load.getRelation().getSymbolMask().isSymbol(i) ? ",1" : ",0");
        }
        os << ");\n";
    });
    os << "}\n";  // end of loadAll() method

<<<<<<< HEAD

    // issue dump methods
	auto dumpRelation = [&](const std::string& name, const SymbolMask& mask, size_t arity) {
		auto relName = "rel_" + CPPIdentifierMap::getIdentifier(name);

		os << "out << \"---------------\\n" << name << "\\n===============\\n\";\n";

		// create call
		os << relName << ".printCSV(out,symTable";

		// add format parameters
		for(size_t i=0; i<arity; i++) {
			os << ((mask.isSymbol(i)) ? ",1" : ",0");
		}

		os << ");\n";

		os << "out << \"===============\\n\";\n";
	};

    // dump inputs
	os << "public:\n";
	os << "void dumpInputs(std::ostream& out = std::cout) {\n";
	visitDepthFirst(stmt, [&](const RamLoad& load) {
		auto& name = load.getRelation().getName();
		auto& mask = load.getRelation().getSymbolMask();
		size_t arity = load.getRelation().getArity();
		dumpRelation(name,mask,arity);
	});
	os << "}\n";  // end of dumpInputs() method

	// dump outputs
	os << "public:\n";
	os << "void dumpOutputs(std::ostream& out = std::cout) {\n";
	visitDepthFirst(stmt, [&](const RamStore& store) {
		auto& name = store.getRelation().getName();
		auto& mask = store.getRelation().getSymbolMask();
		size_t arity = store.getRelation().getArity();
		dumpRelation(name,mask,arity);
	});
	os << "}\n";  // end of dumpOutputs() method
=======
    // issue dumpDB() method
    os << "public:\n";
    os << "void dumpDB(std::string filename, bool outputRelationsOnly) {\n";
    os << "writeRelationsToSqlite(filename, this, outputRelationsOnly);\n";
    os << "}\n"; // end of dumpDB() method
>>>>>>> ea0b2e1f

    os << "public:\n";
    os << "const SymbolTable &getSymbolTable() const {\n";
    os << "return symTable;\n";
    os << "}\n"; // end of getSymbolTable() method

    os << "};\n"; // end of class declaration

    // hidden hooks
    os << "SouffleProgram *newInstance_" << simplename << "(){return new " << classname << ";}\n";
    os << "SymbolTable *getST_" << simplename << "(SouffleProgram *p){return &reinterpret_cast<"
        << classname << "*>(p)->symTable;}\n";

    os << "#ifdef __EMBEDDED_SOUFFLE__\n";
    os << "class factory_" << classname << ": public souffle::ProgramFactory {\n";
    os << "SouffleProgram *newInstance() {\n";
    os << "return new " << classname << "();\n";
    os << "};\n";
    os << "public:\n";
    os << "factory_" << classname << "() : ProgramFactory(\"" << simplename << "\"){}\n";
    os << "};\n";
    os << "static factory_" << classname << " __factory_" << classname << "_instance;\n";
    os << "}\n";
    os << "#else\n";
    os << "}\n";
    os << "int main(int argc, char** argv)\n{\n";

    // parse arguments
    os << "souffle::CmdOptions opt(" ;
    os << "R\"(" << getConfig().getSourceFileName() << ")\",\n";
    os << "R\"(" << getConfig().getFactFileDir() << ")\",\n";
    os << "R\"(" << getConfig().getOutputDir() << ")\",\n";
    if (getConfig().isLogging()) {
       os << "true,\n";
       os << "R\"(" << getConfig().getProfileName() << ")\",\n";
    } else {
       os << "false,\n";
       os << "R\"()\",\n";
    }
    os << getConfig().getNumThreads() << ",\n";
    os << ((getConfig().isDebug())?"R\"(true)\"":"R\"(false)\"");
    os << ");\n";

    os << "if (!opt.parse(argc,argv)) return 1;\n";

    os << "#if defined(_OPENMP) \n";
    os << "omp_set_nested(true);\n";
    os << "#endif\n";

    os << "souffle::";
    if (getConfig().isLogging()) {
       os << classname + " obj(opt.getProfileName());\n";
    } else {
       os << classname + " obj;\n";
    }

    os << "obj.loadAll(opt.getInputFileDir());\n";
    os << "obj.run();\n";
<<<<<<< HEAD
    os << "if (!opt.getOutputFileDir().empty()) obj.printAll(opt.getOutputFileDir());\n";
=======
    os << "if (!opt.output_dir.empty()) obj.printAll(opt.output_dir);\n";
    os << "if (!opt.dbFilename.empty()) obj.dumpDB(opt.dbFilename, " << !getConfig().isDebug() << ");\n";

>>>>>>> ea0b2e1f

    os << "return 0;\n";
    os << "}\n";
    os << "#endif\n";

    // close source file
    os.close();

    // return the filename
    return source;

}

std::string RamCompiler::compileToLibrary(const SymbolTable& symTable, const RamStatement& stmt, const std::string& name) const {

    std::string source = generateCode(symTable, stmt, name + ".cpp");

    // execute shell script that compiles the generated C++ program
    std::string cmd = "./compilelib.sh " + name;

    // separate souffle output form executable output
    if (getConfig().isLogging()) {
        std::cout.flush();
    }

    // run executable
    if(system(cmd.c_str()) != 0) {
        std::cerr << "failed to compile C++ source " << name << "\n";
    }

    // done
    return name;
}

std::string RamCompiler::compileToBinary(const SymbolTable& symTable, const RamStatement& stmt) const {

    // ---------------------------------------------------------------
    //                       Code Generation
    // ---------------------------------------------------------------

	std::string binary = resolveFileName();
	std::string source = generateCode(symTable, stmt, binary + ".cpp");

    // ---------------------------------------------------------------
    //                    Compilation & Execution
    // ---------------------------------------------------------------

    // execute shell script that compiles the generated C++ program
    std::string cmd = getConfig().getCompileScript();

    // set up number of threads
    auto num_threads = getConfig().getNumThreads();
    if (num_threads == 1) {
        cmd+="-s ";
    }

    // add source code
    cmd += source;

    // separate souffle output form executable output
    if (getConfig().isLogging()) {
        std::cout.flush();
    }

    // run executable
    if(system(cmd.c_str()) != 0) {
        std::cerr << "failed to compile C++ source " << binary << "\n";
    }

    // done
    return binary;
}

void RamCompiler::applyOn(const RamStatement& stmt, RamEnvironment& env, RamData* data) const {

    // compile statement
    std::string binary = compileToBinary(env.getSymbolTable(), stmt);

    // separate souffle output form executable output
    if (getConfig().isLogging()) {
        std::cout.flush();
    }

    // check whether the executable exists
    if(!isExecutable(binary)) {
       std::cerr << "failed to run executable " << binary << "\n";
    }

    // run executable
    int result = system(binary.c_str());
    if (result !=0) { 
       exit(result);
    } 
}

} // end of namespace souffle
<|MERGE_RESOLUTION|>--- conflicted
+++ resolved
@@ -2015,8 +2015,6 @@
     });
     os << "}\n";  // end of loadAll() method
 
-<<<<<<< HEAD
-
     // issue dump methods
 	auto dumpRelation = [&](const std::string& name, const SymbolMask& mask, size_t arity) {
 		auto relName = "rel_" + CPPIdentifierMap::getIdentifier(name);
@@ -2057,13 +2055,12 @@
 		dumpRelation(name,mask,arity);
 	});
 	os << "}\n";  // end of dumpOutputs() method
-=======
+
     // issue dumpDB() method
     os << "public:\n";
     os << "void dumpDB(std::string filename, bool outputRelationsOnly) {\n";
     os << "writeRelationsToSqlite(filename, this, outputRelationsOnly);\n";
     os << "}\n"; // end of dumpDB() method
->>>>>>> ea0b2e1f
 
     os << "public:\n";
     os << "const SymbolTable &getSymbolTable() const {\n";
@@ -2103,6 +2100,7 @@
        os << "false,\n";
        os << "R\"()\",\n";
     }
+    os << "R\"(" << getConfig().getOutputDatabaseName() << ")\",\n";
     os << getConfig().getNumThreads() << ",\n";
     os << ((getConfig().isDebug())?"R\"(true)\"":"R\"(false)\"");
     os << ");\n";
@@ -2122,13 +2120,8 @@
 
     os << "obj.loadAll(opt.getInputFileDir());\n";
     os << "obj.run();\n";
-<<<<<<< HEAD
     os << "if (!opt.getOutputFileDir().empty()) obj.printAll(opt.getOutputFileDir());\n";
-=======
-    os << "if (!opt.output_dir.empty()) obj.printAll(opt.output_dir);\n";
-    os << "if (!opt.dbFilename.empty()) obj.dumpDB(opt.dbFilename, " << !getConfig().isDebug() << ");\n";
-
->>>>>>> ea0b2e1f
+    os << "if (!opt.getOutputDatabaseName().empty()) obj.dumpDB(opt.getOutputDatabaseName(), " << !getConfig().isDebug() << ");\n";
 
     os << "return 0;\n";
     os << "}\n";
