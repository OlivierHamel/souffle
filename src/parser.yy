--- conflicted
+++ resolved
@@ -642,7 +642,6 @@
   | L_NOT   arg { $$ = mk<AstIntrinsicFunctor>(@$, FunctorOp::LNOT, $2); }
 
     /* binary infix functors */
-<<<<<<< HEAD
   | arg PLUS                arg { $$ = mk<AstIntrinsicFunctor>(@$, FunctorOp::ADD     , $1, $3); }
   | arg MINUS               arg { $$ = mk<AstIntrinsicFunctor>(@$, FunctorOp::SUB     , $1, $3); }
   | arg STAR                arg { $$ = mk<AstIntrinsicFunctor>(@$, FunctorOp::MUL     , $1, $3); }
@@ -657,206 +656,6 @@
   | arg BW_SHIFT_R_UNSIGNED arg { $$ = mk<AstIntrinsicFunctor>(@$, FunctorOp::BSHIFT_R_UNSIGNED , $1, $3); }
   | arg L_OR                arg { $$ = mk<AstIntrinsicFunctor>(@$, FunctorOp::LOR     , $1, $3); }
   | arg L_AND               arg { $$ = mk<AstIntrinsicFunctor>(@$, FunctorOp::LAND    , $1, $3); }
-=======
-  | arg[left] PLUS arg[right] {
-        $$ = new AstIntrinsicFunctor(FunctorOp::ADD,
-                std::unique_ptr<AstArgument>($left),
-                std::unique_ptr<AstArgument>($right));
-        $$->setSrcLoc(@$);
-
-        $left = nullptr;
-        $right = nullptr;
-    }
-  | arg[left] MINUS arg[right] {
-        $$ = new AstIntrinsicFunctor(FunctorOp::SUB,
-                std::unique_ptr<AstArgument>($left),
-                std::unique_ptr<AstArgument>($right));
-        $$->setSrcLoc(@$);
-
-        $left = nullptr;
-        $right = nullptr;
-    }
-  | arg[left] STAR arg[right] {
-        $$ = new AstIntrinsicFunctor(FunctorOp::MUL,
-                std::unique_ptr<AstArgument>($left),
-                std::unique_ptr<AstArgument>($right));
-        $$->setSrcLoc(@$);
-
-        $left = nullptr;
-        $right = nullptr;
-    }
-  | arg[left] SLASH arg[right] {
-        $$ = new AstIntrinsicFunctor(FunctorOp::DIV,
-                std::unique_ptr<AstArgument>($left),
-                std::unique_ptr<AstArgument>($right));
-        $$->setSrcLoc(@$);
-
-        $left = nullptr;
-        $right = nullptr;
-    }
-  | arg[left] PERCENT arg[right] {
-        $$ = new AstIntrinsicFunctor(FunctorOp::MOD,
-                std::unique_ptr<AstArgument>($left),
-                std::unique_ptr<AstArgument>($right));
-        $$->setSrcLoc(@$);
-
-        $left = nullptr;
-        $right = nullptr;
-    }
-  | arg[left] CARET arg[right] {
-        $$ = new AstIntrinsicFunctor(FunctorOp::EXP,
-                std::unique_ptr<AstArgument>($left),
-                std::unique_ptr<AstArgument>($right));
-        $$->setSrcLoc(@$);
-
-        $left = nullptr;
-        $right = nullptr;
-    }
-  | arg[left] BW_SHIFT_L arg[right] {
-        $$ = new AstIntrinsicFunctor(FunctorOp::BSHIFT_L,
-                std::unique_ptr<AstArgument>($left),
-                std::unique_ptr<AstArgument>($right));
-        $$->setSrcLoc(@$);
-
-        $left = nullptr;
-        $right = nullptr;
-    }
-  | arg[left] BW_SHIFT_R arg[right] {
-        $$ = new AstIntrinsicFunctor(FunctorOp::BSHIFT_R,
-                std::unique_ptr<AstArgument>($left),
-                std::unique_ptr<AstArgument>($right));
-        $$->setSrcLoc(@$);
-
-        $left = nullptr;
-        $right = nullptr;
-    }
-  | arg[left] BW_SHIFT_R_UNSIGNED arg[right] {
-        $$ = new AstIntrinsicFunctor(FunctorOp::BSHIFT_R_UNSIGNED,
-                std::unique_ptr<AstArgument>($left),
-                std::unique_ptr<AstArgument>($right));
-        $$->setSrcLoc(@$);
-
-        $left = nullptr;
-        $right = nullptr;
-    }
-  | arg[left] BW_OR arg[right] {
-        $$ = new AstIntrinsicFunctor(FunctorOp::BOR,
-                std::unique_ptr<AstArgument>($left),
-                std::unique_ptr<AstArgument>($right));
-        $$->setSrcLoc(@$);
-
-        $left = nullptr;
-        $right = nullptr;
-    }
-  | arg[left] BW_XOR arg[right] {
-        $$ = new AstIntrinsicFunctor(FunctorOp::BXOR,
-                std::unique_ptr<AstArgument>($left),
-                std::unique_ptr<AstArgument>($right));
-        $$->setSrcLoc(@$);
-
-        $left = nullptr;
-        $right = nullptr;
-    }
-  | arg[left] BW_AND arg[right] {
-        $$ = new AstIntrinsicFunctor(FunctorOp::BAND,
-                std::unique_ptr<AstArgument>($left),
-                std::unique_ptr<AstArgument>($right));
-        $$->setSrcLoc(@$);
-
-        $left = nullptr;
-        $right = nullptr;
-    }
-  | arg[left] L_OR arg[right] {
-        $$ = new AstIntrinsicFunctor(FunctorOp::LOR,
-                std::unique_ptr<AstArgument>($left),
-                std::unique_ptr<AstArgument>($right));
-        $$->setSrcLoc(@$);
-
-        $left = nullptr;
-        $right = nullptr;
-    }
-  | arg[left] L_AND arg[right] {
-        $$ = new AstIntrinsicFunctor(FunctorOp::LAND,
-                std::unique_ptr<AstArgument>($left),
-                std::unique_ptr<AstArgument>($right));
-        $$->setSrcLoc(@$);
-
-        $left = nullptr;
-        $right = nullptr;
-    }
-
-    /* binary (or more) prefix functors */
-  | MAX LPAREN arg[first] COMMA non_empty_arg_list[rest] RPAREN {
-        std::vector<std::unique_ptr<AstArgument>> args;
-        args.emplace_back($first);
-
-        for (auto* arg : $rest) {
-            args.emplace_back(arg);
-        }
-
-        $$ = new AstIntrinsicFunctor(FunctorOp::MAX, std::move(args));
-        $$->setSrcLoc(@$);
-
-        $first = nullptr;
-        $rest.clear();
-    }
-  | MIN LPAREN arg[first] COMMA non_empty_arg_list[rest] RPAREN {
-        std::vector<std::unique_ptr<AstArgument>> args;
-        args.emplace_back($first);
-
-        for (auto* arg : $rest) {
-            args.emplace_back(arg);
-        }
-
-        $$ = new AstIntrinsicFunctor(FunctorOp::MIN, std::move(args));
-        $$->setSrcLoc(@$);
-
-        $first = nullptr;
-        $rest.clear();
-    }
-  | CAT LPAREN arg[first] COMMA non_empty_arg_list[rest] RPAREN {
-        std::vector<std::unique_ptr<AstArgument>> args;
-        args.emplace_back($first);
-
-        for (auto* arg : $rest) {
-            args.emplace_back(arg);
-        }
-
-        $$ = new AstIntrinsicFunctor(FunctorOp::CAT, std::move(args));
-        $$->setSrcLoc(@$);
-
-        $first = nullptr;
-        $rest.clear();
-    }
-
-  | RANGE LPAREN arg[first] COMMA non_empty_arg_list[rest] RPAREN {
-        std::vector<std::unique_ptr<AstArgument>> args;
-        args.emplace_back($first);
-
-        for (auto* arg : $rest) {
-            args.emplace_back(arg);
-        }
-
-        $$ = new AstIntrinsicFunctor(FunctorOp::RANGE, std::move(args));
-        $$->setSrcLoc(@$);
-
-        $first = nullptr;
-        $rest.clear();
-    }
-
-    /* ternary functors */
-  | SUBSTR LPAREN arg[first] COMMA arg[second] COMMA arg[third] RPAREN {
-        $$ = new AstIntrinsicFunctor(FunctorOp::SUBSTR,
-                std::unique_ptr<AstArgument>($first),
-                std::unique_ptr<AstArgument>($second),
-                std::unique_ptr<AstArgument>($third));
-        $$->setSrcLoc(@$);
-
-        $first = nullptr;
-        $second = nullptr;
-        $third = nullptr;
-    }
->>>>>>> a54b399c
 
     /* -- aggregators -- */
   | aggregate_func arg_list COLON aggregate_body {
@@ -885,6 +684,7 @@
   | ITOF      { $$ = FunctorOp::ITOF;     }
   | ITOU      { $$ = FunctorOp::ITOU;     }
   | ORD       { $$ = FunctorOp::ORD;      }
+  | RANGE     { $$ = FunctorOp::RANGE;    }
   | STRLEN    { $$ = FunctorOp::STRLEN;   }
   | SUBSTR    { $$ = FunctorOp::SUBSTR;   }
   | TONUMBER  { $$ = FunctorOp::TONUMBER; }
